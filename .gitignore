# Compiled Object files
*.slo
*.lo
*.o
*.obj

# Precompiled Headers
*.gch
*.pch

# Compiled Dynamic libraries
*.so
*.dylib
*.dll

# Fortran module files
*.mod

# Compiled Static libraries
*.lai
*.la
*.a
*.lib

# Executables
*.exe
*.out
*.app

# OS X
.DS_Store
<<<<<<< HEAD

# Qt Creator
CMakeLists.txt.user
=======
.project
>>>>>>> 9a007fff
<|MERGE_RESOLUTION|>--- conflicted
+++ resolved
@@ -29,10 +29,9 @@
 
 # OS X
 .DS_Store
-<<<<<<< HEAD
 
 # Qt Creator
 CMakeLists.txt.user
-=======
-.project
->>>>>>> 9a007fff
+
+# Eclipse
+.project