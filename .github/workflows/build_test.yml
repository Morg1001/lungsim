name: Build and Test Matrix

on: [pull_request]

env:
  WINDOWS_BASEKIT_URL: https://registrationcenter-download.intel.com/akdlm/irc_nas/18497/w_BaseKit_p_2022.1.2.154_offline.exe
  WINDOWS_HPCKIT_LATEST_URL: https://registrationcenter-download.intel.com/akdlm/irc_nas/18529/w_HPCKit_p_2022.1.2.116_offline.exe
  WINDOWS_HPCKIT_URL: https://registrationcenter-download.intel.com/akdlm/irc_nas/17392/w_HPCKit_p_2021.1.0.2682_offline.exe
  WINDOWS_DPCPP_COMPONENTS: intel.oneapi.win.dpcpp-compiler
  WINDOWS_FORTRAN_COMPONENTS: intel.oneapi.win.ifort-compiler
  SAMPLES_TAG: 2022.1.0

jobs:
  pipeline:
    name: ${{ matrix.config.name }}
    runs-on: ${{ matrix.config.os }}
    strategy:
      fail-fast: false
      matrix:
        config:
        - {
            name: "Windows 2019 MSVC",
            build_type: "Release",
            os: windows-2019,
          }
        - {
            name: "Ubuntu 20.04",
            build_type: "Release",
            os: ubuntu-20.04,
          }
        - {
            name: "Ubuntu 20.04 with SuperLU",
            build_type: "Release",
            super_lu: true,
            os: ubuntu-20.04,
          }
        - {
            name: "macOS Big Sur 11",
            build_type: "Release",
            os: macos-11,
          }
    steps:
# Useful for debugging dll load issues.
#    - name: Download Dependencies
#      if: runner.os == 'Windows'
#      shell: bash
#      run: |
#        curl -L https://github.com/lucasg/Dependencies/releases/download/v1.11.1/Dependencies_x64_Release.zip -O
#        ls
#        unzip Dependencies_x64_Release.zip
#    - name: Run Dependencies
#      if: runner.os == 'Windows'
#      shell: cmd
#      run: |
#        python -VV
#        Dependencies.exe -depth 2 -chain "C:/Program Files (x86)/Microsoft Visual Studio/2019/Enterprise/VC/Redist/MSVC/14.29.30133/x64/Microsoft.VC142.CRT/vcruntime140.dll"

# This is not needed, we can just install the Fortran compiler for the HPC kit.
#    - name: Install oneAPI base kit
#      if: runner.os == 'Windows'
#      shell: bash
#      run: oneapi/scripts/install_windows.bat $WINDOWS_BASEKIT_URL $WINDOWS_DPCPP_COMPONENTS
#    - name: Build oneAPI base kit
#      if: runner.os == 'Windows'
#      shell: bash
#      run: oneapi/scripts/build_windows.bat dpc++ "" $SAMPLES_TAG

    - name: Checkout oneAPI scripts
      if: runner.os == 'Windows'
<<<<<<< HEAD
      uses: actions/checkout@v2
      with:
        repository: 'hsorby/oneapi-ci'
        path: 'oneapi'

# Caching doesn't work with Visual Studio integration on.
#    - name: Cache install oneAPI
#      if: runner.os == 'Windows'
#      id: cache-install
#      uses: actions/cache@v2
#      with:
#        path: C:\Program Files (x86)\Intel\oneAPI\compiler
#        key: install-${{ env.WINDOWS_HPCKIT_URL }}-${{ env.WINDOWS_FORTRAN_COMPONENTS }}-compiler-${{ hashFiles('**/oneapi/scripts/cache_exclude_windows.sh') }}
    - name: Install oneAPI HPC kit
      if: runner.os == 'Windows' && steps.cache-install.outputs.cache-hit != 'true'
      working-directory: oneapi
      shell: bash
      run: |
        scripts/install_windows.bat $WINDOWS_HPCKIT_URL $WINDOWS_FORTRAN_COMPONENTS

# Delete the following if you don't want to save install logs
#    - name: Saving install logs
#      if: runner.os == 'Windows' && steps.cache-install.outputs.cache-hit != 'true'
#      uses: actions/upload-artifact@v2
#      with:
#        name: InstallLogs_${{ github.job }}
#        path: |
#          oneapi/bootstrapper*
#          oneapi/installer*
#        retention-days: 7

# Add in for building a simple Fortran application to test the Fortran compiler is working.
#   - name: Build oneAPI HPC kit
#      if: runner.os == 'Windows'
#      shell: bash
#      run: oneapi/scripts/build_windows.bat fortran "" $SAMPLES_TAG

    - name: Exclude unused files from cache
      if: runner.os == 'Windows' && steps.cache-install.outputs.cache-hit != 'true'
      working-directory: oneapi
      run: scripts/cache_exclude_windows.ps1

    - name: Checkout lungsim
      uses: actions/checkout@v2
      with:
=======
      uses: actions/checkout@v2
      with:
        repository: 'hsorby/oneapi-ci'
        path: 'oneapi'
        
# Caching doesn't work with Visual Studio integration on.
#    - name: Cache install oneAPI
#      if: runner.os == 'Windows'
#      id: cache-install
#      uses: actions/cache@v2
#      with:
#        path: C:\Program Files (x86)\Intel\oneAPI\compiler
#        key: install-${{ env.WINDOWS_HPCKIT_URL }}-${{ env.WINDOWS_FORTRAN_COMPONENTS }}-compiler-${{ hashFiles('**/oneapi/scripts/cache_exclude_windows.sh') }}
    - name: Install oneAPI HPC kit
      if: runner.os == 'Windows' && steps.cache-install.outputs.cache-hit != 'true'
      working-directory: oneapi
      shell: bash
      run: |
        scripts/install_windows.bat $WINDOWS_HPCKIT_URL $WINDOWS_FORTRAN_COMPONENTS

# Delete the following if you don't want to save install logs
#    - name: Saving install logs
#      if: runner.os == 'Windows' && steps.cache-install.outputs.cache-hit != 'true'
#      uses: actions/upload-artifact@v2
#      with:
#        name: InstallLogs_${{ github.job }}
#        path: |
#          oneapi/bootstrapper*
#          oneapi/installer*
#        retention-days: 7

# Add in for building a simple Fortran application to test the Fortran compiler is working.
#   - name: Build oneAPI HPC kit
#      if: runner.os == 'Windows'
#      shell: bash
#      run: oneapi/scripts/build_windows.bat fortran "" $SAMPLES_TAG

    - name: Exclude unused files from cache
      if: runner.os == 'Windows' && steps.cache-install.outputs.cache-hit != 'true'
      working-directory: oneapi
      run: scripts/cache_exclude_windows.ps1

    - name: Checkout lungsim
      uses: actions/checkout@v2
      with:
>>>>>>> ee580e35
        path: lungsim

    - name: Run get Fortran environment script
      id: setup-fortran-win
      if: runner.os == 'Windows'
      shell: bash
      working-directory: lungsim
      run: |
        latest_version=`.github/scripts/oneapi-env-vars-location.bat`
        echo "ifort compiler: $latest_version"
        # latest_version=`echo $latest_version | tr '\' '/'`
        # echo $latest_version
        # echo "::set-output name=env_bat::${latest_version}"
        echo "::set-output name=fc::${latest_version}"
        redist_location=`.github/scripts/oneapi-redist-location.bat`
        echo "redist location: ${redist_location}"
        echo "::set-output name=redist_loc::${redist_location}"

    - name: Report CMake version
      run: cmake --version

    - name: Install SuperLU
      if: matrix.config.super_lu
      shell: bash
      run: sudo apt-get install libsuperlu-dev

    - name: Create virtual environment
      shell: cmake -P {0}
      id: create-venv
      run: |
        if ("${{ runner.os }}" STREQUAL "Windows")
          set(SYS_PYTHON_EXE python)
        else()
          set(SYS_PYTHON_EXE python3)
        endif()

        execute_process(
          COMMAND ${SYS_PYTHON_EXE} -m venv venv
          RESULT_VARIABLE result
        )
        if (NOT result EQUAL 0)
          message(FATAL_ERROR "Failed to create virtual environment.")
        endif()

        if ("${{ runner.os }}" STREQUAL "Windows")
          file(GLOB PYTHON_EXE venv/Scripts/python.exe)
        else()
          file(GLOB PYTHON_EXE venv/bin/python)
        endif()

        execute_process(
          COMMAND ${PYTHON_EXE} -m pip install numpy
          RESULT_VARIABLE result
        )
        if (NOT result EQUAL 0)
          message(FATAL_ERROR "Failed to install numpy to virtual environment.")
        endif()

        execute_process(
          COMMAND echo "::set-output name=python_exe::${PYTHON_EXE}"
        )

    - name: Generate build instructions - Windows
      if: runner.os == 'Windows'
      run: |
        cmake -S lungsim -B build-lungsim -D CMAKE_Fortran_COMPILER=ifort -D AETHER_ENABLE_TESTS=FALSE -D Python_EXECUTABLE=${{ steps.create-venv.outputs.python_exe }}
    - name: Generate build instructions - Linux
      shell: bash
      if: runner.os == 'Linux'
      run: |
        cmake \
          -S lungsim \
          -B build-lungsim \
          -D CMAKE_Fortran_COMPILER=gfortran \
          -D AETHER_ENABLE_TESTS=FALSE \
          -D CMAKE_BUILD_TYPE=${{ matrix.config.build_type }} \
          -D Python_EXECUTABLE=${{ steps.create-venv.outputs.python_exe }}
    - name: Generate build instructions - macOS
      shell: bash
      if: runner.os == 'macOS'
      run: |
        cmake \
          -S lungsim \
          -B build-lungsim \
          -D CMAKE_Fortran_COMPILER=gfortran-9 \
          -D AETHER_ENABLE_TESTS=FALSE \
          -D CMAKE_BUILD_TYPE=${{ matrix.config.build_type }} \
          -D Python_EXECUTABLE=${{ steps.create-venv.outputs.python_exe }}
    - name: Build lungsim
      shell: cmake -P {0}
      run: |
        if ("${{ runner.os }}" STREQUAL "Windows")
          set(WINDOWS_BUILD_CONFIG --config ${{ matrix.config.build_type }})
        endif()
<<<<<<< HEAD

=======
        
>>>>>>> ee580e35
        execute_process(
          COMMAND cmake --build build-lungsim ${WINDOWS_BUILD_CONFIG}
          RESULT_VARIABLE result
          OUTPUT_VARIABLE output
          ERROR_VARIABLE output
          ECHO_OUTPUT_VARIABLE ECHO_ERROR_VARIABLE
        )
        if (NOT result EQUAL 0)
          string(REGEX MATCH "FAILED:.*$" error_message "${output}")
          string(REPLACE "\n" "%0A" error_message "${error_message}")
          message("::error::${error_message}")
          message(FATAL_ERROR "Build failed.")
        endif()
    - name: Test lungsim - Linux, macOS
      shell: bash
      if: runner.os != 'Windows'
      run: |
<<<<<<< HEAD

=======
      
>>>>>>> ee580e35
        export PYTHONPATH=$GITHUB_WORKSPACE/build-lungsim/src/bindings/python
        echo $GITHUB_WORKSPACE
        echo $PYTHONPATH
        ${{ steps.create-venv.outputs.python_exe }} $GITHUB_WORKSPACE/lungsim/.github/scripts/diagnostics_test.py
<<<<<<< HEAD

=======
        
>>>>>>> ee580e35
        exit $?
    - name: Test lungsim - Windows
      shell: cmd
      if: runner.os == 'Windows'
      run: |
<<<<<<< HEAD

        set PATH=%PATH%;${{ steps.setup-fortran-win.outputs.redist_loc }}

        set PYTHONPATH=%GITHUB_WORKSPACE%\build-lungsim\src\bindings\python\${{ matrix.config.build_type }}

        copy ${{ steps.setup-fortran-win.outputs.redist_loc }}\libifcoremd.dll %GITHUB_WORKSPACE%\build-lungsim\src\bindings\python\${{ matrix.config.build_type }}\aether
        copy ${{ steps.setup-fortran-win.outputs.redist_loc }}\libmmd.dll %GITHUB_WORKSPACE%\build-lungsim\src\bindings\python\${{ matrix.config.build_type }}\aether
        copy ${{ steps.setup-fortran-win.outputs.redist_loc }}\svml_dispmd.dll %GITHUB_WORKSPACE%\build-lungsim\src\bindings\python\${{ matrix.config.build_type }}\aether

        ${{ steps.create-venv.outputs.python_exe }} %GITHUB_WORKSPACE%/lungsim/.github/scripts/diagnostics_test.py

=======
      
        set PATH=%PATH%;${{ steps.setup-fortran-win.outputs.redist_loc }}
        
        set PYTHONPATH=%GITHUB_WORKSPACE%\build-lungsim\src\bindings\python\${{ matrix.config.build_type }}
        
        copy ${{ steps.setup-fortran-win.outputs.redist_loc }}\libifcoremd.dll %GITHUB_WORKSPACE%\build-lungsim\src\bindings\python\${{ matrix.config.build_type }}\aether
        copy ${{ steps.setup-fortran-win.outputs.redist_loc }}\libmmd.dll %GITHUB_WORKSPACE%\build-lungsim\src\bindings\python\${{ matrix.config.build_type }}\aether
        copy ${{ steps.setup-fortran-win.outputs.redist_loc }}\svml_dispmd.dll %GITHUB_WORKSPACE%\build-lungsim\src\bindings\python\${{ matrix.config.build_type }}\aether
        
        ${{ steps.create-venv.outputs.python_exe }} %GITHUB_WORKSPACE%/lungsim/.github/scripts/diagnostics_test.py
        
>>>>>>> ee580e35
        exit %errorlevel%<|MERGE_RESOLUTION|>--- conflicted
+++ resolved
@@ -67,11 +67,11 @@
 
     - name: Checkout oneAPI scripts
       if: runner.os == 'Windows'
-<<<<<<< HEAD
       uses: actions/checkout@v2
       with:
         repository: 'hsorby/oneapi-ci'
         path: 'oneapi'
+
 
 # Caching doesn't work with Visual Studio integration on.
 #    - name: Cache install oneAPI
@@ -113,53 +113,6 @@
     - name: Checkout lungsim
       uses: actions/checkout@v2
       with:
-=======
-      uses: actions/checkout@v2
-      with:
-        repository: 'hsorby/oneapi-ci'
-        path: 'oneapi'
-        
-# Caching doesn't work with Visual Studio integration on.
-#    - name: Cache install oneAPI
-#      if: runner.os == 'Windows'
-#      id: cache-install
-#      uses: actions/cache@v2
-#      with:
-#        path: C:\Program Files (x86)\Intel\oneAPI\compiler
-#        key: install-${{ env.WINDOWS_HPCKIT_URL }}-${{ env.WINDOWS_FORTRAN_COMPONENTS }}-compiler-${{ hashFiles('**/oneapi/scripts/cache_exclude_windows.sh') }}
-    - name: Install oneAPI HPC kit
-      if: runner.os == 'Windows' && steps.cache-install.outputs.cache-hit != 'true'
-      working-directory: oneapi
-      shell: bash
-      run: |
-        scripts/install_windows.bat $WINDOWS_HPCKIT_URL $WINDOWS_FORTRAN_COMPONENTS
-
-# Delete the following if you don't want to save install logs
-#    - name: Saving install logs
-#      if: runner.os == 'Windows' && steps.cache-install.outputs.cache-hit != 'true'
-#      uses: actions/upload-artifact@v2
-#      with:
-#        name: InstallLogs_${{ github.job }}
-#        path: |
-#          oneapi/bootstrapper*
-#          oneapi/installer*
-#        retention-days: 7
-
-# Add in for building a simple Fortran application to test the Fortran compiler is working.
-#   - name: Build oneAPI HPC kit
-#      if: runner.os == 'Windows'
-#      shell: bash
-#      run: oneapi/scripts/build_windows.bat fortran "" $SAMPLES_TAG
-
-    - name: Exclude unused files from cache
-      if: runner.os == 'Windows' && steps.cache-install.outputs.cache-hit != 'true'
-      working-directory: oneapi
-      run: scripts/cache_exclude_windows.ps1
-
-    - name: Checkout lungsim
-      uses: actions/checkout@v2
-      with:
->>>>>>> ee580e35
         path: lungsim
 
     - name: Run get Fortran environment script
@@ -254,11 +207,7 @@
         if ("${{ runner.os }}" STREQUAL "Windows")
           set(WINDOWS_BUILD_CONFIG --config ${{ matrix.config.build_type }})
         endif()
-<<<<<<< HEAD
-
-=======
-        
->>>>>>> ee580e35
+
         execute_process(
           COMMAND cmake --build build-lungsim ${WINDOWS_BUILD_CONFIG}
           RESULT_VARIABLE result
@@ -276,26 +225,17 @@
       shell: bash
       if: runner.os != 'Windows'
       run: |
-<<<<<<< HEAD
-
-=======
-      
->>>>>>> ee580e35
+
         export PYTHONPATH=$GITHUB_WORKSPACE/build-lungsim/src/bindings/python
         echo $GITHUB_WORKSPACE
         echo $PYTHONPATH
         ${{ steps.create-venv.outputs.python_exe }} $GITHUB_WORKSPACE/lungsim/.github/scripts/diagnostics_test.py
-<<<<<<< HEAD
-
-=======
-        
->>>>>>> ee580e35
+
         exit $?
     - name: Test lungsim - Windows
       shell: cmd
       if: runner.os == 'Windows'
       run: |
-<<<<<<< HEAD
 
         set PATH=%PATH%;${{ steps.setup-fortran-win.outputs.redist_loc }}
 
@@ -307,17 +247,4 @@
 
         ${{ steps.create-venv.outputs.python_exe }} %GITHUB_WORKSPACE%/lungsim/.github/scripts/diagnostics_test.py
 
-=======
-      
-        set PATH=%PATH%;${{ steps.setup-fortran-win.outputs.redist_loc }}
-        
-        set PYTHONPATH=%GITHUB_WORKSPACE%\build-lungsim\src\bindings\python\${{ matrix.config.build_type }}
-        
-        copy ${{ steps.setup-fortran-win.outputs.redist_loc }}\libifcoremd.dll %GITHUB_WORKSPACE%\build-lungsim\src\bindings\python\${{ matrix.config.build_type }}\aether
-        copy ${{ steps.setup-fortran-win.outputs.redist_loc }}\libmmd.dll %GITHUB_WORKSPACE%\build-lungsim\src\bindings\python\${{ matrix.config.build_type }}\aether
-        copy ${{ steps.setup-fortran-win.outputs.redist_loc }}\svml_dispmd.dll %GITHUB_WORKSPACE%\build-lungsim\src\bindings\python\${{ matrix.config.build_type }}\aether
-        
-        ${{ steps.create-venv.outputs.python_exe }} %GITHUB_WORKSPACE%/lungsim/.github/scripts/diagnostics_test.py
-        
->>>>>>> ee580e35
         exit %errorlevel%