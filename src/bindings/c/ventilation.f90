module ventilation_c
  implicit none
  private

contains

!!!###################################################################################

  subroutine evaluate_vent_c(num_breaths, dt) bind(C, name="evaluate_vent_c")

    use arrays,only: dp
    use ventilation, only: evaluate_vent
    implicit none

<<<<<<< HEAD
    integer, intent(in) :: num_breaths
    real(dp), intent(in) :: dt

#if defined _WIN32 && defined __INTEL_COMPILER
    call so_evaluate_vent(num_breaths, dt)
#else
    call evaluate_vent(num_breaths, dt)
#endif
=======
    call evaluate_vent
>>>>>>> b5222c19

  end subroutine evaluate_vent_c


  !###################################################################################

  subroutine evaluate_uniform_flow_c() bind(C, name="evaluate_uniform_flow_c")

    use ventilation, only: evaluate_uniform_flow
    implicit none

    call evaluate_uniform_flow

  end subroutine evaluate_uniform_flow_c


!###################################################################################

  subroutine two_unit_test_c() bind(C, name="two_unit_test_c")
    use ventilation, only: two_unit_test
    implicit none

    call two_unit_test

  end subroutine two_unit_test_c

!###################################################################################
end module ventilation_c<|MERGE_RESOLUTION|>--- conflicted
+++ resolved
@@ -12,7 +12,6 @@
     use ventilation, only: evaluate_vent
     implicit none
 
-<<<<<<< HEAD
     integer, intent(in) :: num_breaths
     real(dp), intent(in) :: dt
 
@@ -21,9 +20,6 @@
 #else
     call evaluate_vent(num_breaths, dt)
 #endif
-=======
-    call evaluate_vent
->>>>>>> b5222c19
 
   end subroutine evaluate_vent_c
 
