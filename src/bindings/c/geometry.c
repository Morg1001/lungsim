--- conflicted
+++ resolved
@@ -12,11 +12,7 @@
 void define_node_geometry_c(const char *NODEFILE, int *filename_len);
 void define_node_geometry_2d_c(const char *NODEFILE, int *filename_len);
 void define_data_geometry_c(const char *DATAFILE, int *filename_len);
-<<<<<<< HEAD
-extern void grow_tree_c(int *elemlist_len, int elemlist[], int *parent_ne, double *angle_max, double *angle_min, double *branch_fraction, double *length_limit, double *shortest_length, double *rotation_limit);
 void import_node_geometry_2d_c(const char *NODEFILE, int *filename_len);
-=======
->>>>>>> 39065f6a
 extern void make_data_grid_c(int *elemlist_len, int elemlist[], double *offset, double *spacing, const char *filename, int *filename_len, const char *groupname, int *groupname_len);
 extern void make_2d_vessel_from_1d_c(int *elemlist_len, int elemlist[]);
 void define_rad_from_file_c(const char *FIELDFILE, int *filename_len, const char *radius_type, int *radius_type_len);
@@ -87,20 +83,12 @@
   define_data_geometry_c(DATAFILE, &filename_len);
 }
 
-<<<<<<< HEAD
-void grow_tree(int elemlist_len, int elemlist[], int parent_ne, double angle_max, double angle_min, double branch_fraction, double length_limit, double shortest_length, double rotation_limit)
-{
-  grow_tree_c(&elemlist_len, elemlist, &parent_ne, &angle_max, &angle_min, &branch_fraction, &length_limit, &shortest_length, &rotation_limit);
-}
-
 void import_node_geometry_2d(const char *NODEFILE)
 {
   int filename_len = (int)strlen(NODEFILE);
   import_node_geometry_2d_c(NODEFILE, &filename_len);
 }
 
-=======
->>>>>>> 39065f6a
 void make_data_grid(int elemlist_len, int elemlist[], double offset, double spacing, const char *filename, const char *groupname)
 {
   int filename_len = (int)strlen(filename);
