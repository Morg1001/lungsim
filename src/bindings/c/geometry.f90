--- conflicted
+++ resolved
@@ -135,42 +135,6 @@
 !
 !###################################################################################
 !
-<<<<<<< HEAD
-! the main growing subroutine. Generates a volume-filling tree into a closed surface.
-  subroutine grow_tree_c(surface_elems_len, surface_elems, parent_ne, &
-       angle_max, angle_min, branch_fraction, length_limit, &
-       shortest_length, rotation_limit) bind(C, name="grow_tree_c")
-    
-    use arrays,only: dp
-    use iso_c_binding, only: c_ptr
-    use utils_c, only: strncpy
-    use other_consts, only: MAX_FILENAME_LEN
-    use geometry,only: grow_tree
-    implicit none
-
-    integer,intent(in) :: surface_elems_len
-    integer,intent(in) :: surface_elems(surface_elems_len)
-    integer,intent(in) :: parent_ne
-    real(dp),intent(in) :: angle_max
-    real(dp),intent(in) :: angle_min
-    real(dp),intent(in) :: branch_fraction
-    real(dp),intent(in) :: length_limit
-    real(dp),intent(in) :: shortest_length
-    real(dp),intent(in) :: rotation_limit
-
-#if defined _WIN32 && defined __INTEL_COMPILER
-    call so_grow_tree(surface_elems, parent_ne, angle_max, angle_min, branch_fraction, length_limit,&
-shortest_length, rotation_limit)
-#else
-    call grow_tree(surface_elems, parent_ne, angle_max, angle_min, branch_fraction, length_limit,&
-shortest_length, rotation_limit)
-#endif
-
-  end subroutine grow_tree_c
-
-!
-!###################################################################################
-!
   subroutine import_node_geometry_2d_c(NODEFILE, filename_len) bind(C, name="import_node_geometry_2d_c")
 
     use iso_c_binding, only: c_ptr
@@ -196,8 +160,6 @@
 !
 !###################################################################################
 !
-=======
->>>>>>> 39065f6a
   subroutine make_data_grid_c(surface_elems_len, surface_elems, offset, spacing, &
        filename, filename_len, groupname, groupname_len)&
  bind(C, name="make_data_grid_c")
