--- conflicted
+++ resolved
@@ -27,17 +27,12 @@
     character(len=MAX_FILENAME_LEN) :: branchtype_f
 
     call strncpy(filename_f, AIRWAY_MESHFILE, filename_len)
-<<<<<<< HEAD
     call strncpy(branchtype_f, BRANCHTYPE, branchtype_len)
 #if defined _WIN32 && defined __INTEL_COMPILER
     call so_add_mesh(filename_f, branchtype_f, n_refine)
 #else
     call add_mesh(filename_f, branchtype_f, n_refine)
 #endif
-=======
-
-    call add_mesh(filename_f)
->>>>>>> b5222c19
 
   end subroutine add_mesh_c
 !
@@ -350,15 +345,11 @@
     integer,intent(in) :: Gdirn
     real(dp),intent(in) :: COV, total_volume, Rmax, Rmin
 
-<<<<<<< HEAD
 #if defined _WIN32 && defined __INTEL_COMPILER
     call so_initialise_lung_volume(Gdirn, COV, total_volume, Rmax, Rmin)
 #else
     call initialise_lung_volume(Gdirn, COV, total_volume, Rmax, Rmin)
 #endif
-=======
-    call set_initial_volume(Gdirn, COV, total_volume, Rmax, Rmin)
->>>>>>> b5222c19
 
   end subroutine initialise_lung_volume_c
 
