module arrays
  !*Brief Description:* This module defines arrays.
  !
  !*LICENSE:*
  !
  !
  !*Contributor(s):* Merryn Tawhai, Alys Clark
  !
  !*Full Description:*
  !
  !This module defines arrays
  
  use precision
  
  implicit none

  integer :: num_elems,num_elems_2d,num_nodes,num_data,num_nodes_2d,num_units,num_lines_2d,maxgen

  integer,allocatable :: nodes(:) !allocated in define_node_geometry
  integer,allocatable :: nodes_2d(:) !allocated in define_node_geometry_2d
  integer,allocatable :: node_versn_2d(:) !allocated in define_node_geometry_2d
  integer,allocatable :: elems(:) !allocated in define_1d_elements
  integer,allocatable :: lines_2d(:)
  integer,allocatable :: line_versn_2d(:,:,:)
  integer,allocatable :: lines_in_elem(:,:)
  integer,allocatable :: nodes_in_line(:,:,:)
  integer,allocatable :: elems_2d(:) !allocated in define_elem_geometry_2d
  integer,allocatable :: elem_cnct(:,:,:)  !NXI(-ni:ni,1,ne)
  integer,allocatable :: elem_cnct_2d(:,:,:)
  integer,allocatable :: elem_nodes(:,:)
  integer,allocatable :: elem_nodes_2d(:,:)
  integer,allocatable :: elem_versn_2d(:,:)
  integer,allocatable :: elem_lines_2d(:,:)
  integer,allocatable :: elem_ordrs(:,:)
  integer,allocatable :: elem_symmetry(:)
  integer,allocatable :: elem_units_below(:)
  integer,allocatable :: elems_at_node(:,:)
  integer,allocatable :: elems_at_node_2d(:,:)
  integer,allocatable :: units(:)

<<<<<<< HEAD
  real(dp),allocatable :: arclength(:)
=======
  ! from p-r-f
  integer,allocatable :: mesh_from_depvar(:,:,:)
  integer, allocatable :: depvar_at_node(:,:,:)
  integer, allocatable :: depvar_at_elem(:,:,:)
  integer, allocatable :: SparseCol(:)
  integer, allocatable :: SparseRow(:)
  integer, allocatable :: update_resistance_entries(:)
  real(dp), allocatable :: SparseVal(:)
  real(dp), allocatable :: RHS(:)
  real(dp), allocatable :: prq_solution(:,:),solver_solution(:)
  logical, allocatable :: FIX(:)
  

  real(dp),allocatable :: arclength(:,:)
>>>>>>> 39065f6a
  real(dp),allocatable :: elem_field(:,:) !properties of elements
  real(dp),allocatable :: elem_direction(:,:)
  real(dp),allocatable :: node_xyz(:,:)
  real(dp),allocatable :: data_xyz(:,:)
  real(dp),allocatable :: data_weight(:,:)
  real(dp),allocatable :: node_xyz_2d(:,:,:,:)
  real(dp),allocatable :: gasex_field(:,:) !gasexchange specific fields
  real(dp),allocatable :: unit_field(:,:) !properties of elastic units
  real(dp),allocatable :: node_field(:,:)
  real(dp),allocatable :: scale_factors_2d(:,:)

  logical,allocatable :: expansile(:)

  type capillary_bf_parameters
    integer :: num_symm_gen=9 !no units
    real(dp) :: total_cap_area=0.63000e02_dp !m
    real(dp) :: Palv=0.0_dp!Pa
    real(dp) :: H0=0.35000e-05_dp !m
    real(dp) :: K_cap=0.12000e02_dp
    real(dp) :: F_cap=0.18000e01_dp
    real(dp) :: F_sheet=0.10400e00_dp
    real(dp) :: sigma_cap=0.43637e03_dp !Pa
    real(dp) :: mu_c=0.19200e-02_dp !Pa.s
    real(dp) :: alpha_a=2.33e-08_dp !m/Pa
    real(dp) :: alpha_v=2.33e-08_dp !m/Pa
    real(dp) :: F_rec=0.64630e00_dp
    real(dp) :: sigma_rec=0.22300e04_dp
    real(dp) :: L_c=0.11880e-02_dp !m
    real(dp) :: Plb_c=0.0_dp !Pa
    real(dp) :: Pub_c=3138.24_dp !Pa
    real(dp) :: Pub_a_v=3138.24_dp !Pa
    real(dp) :: L_art_terminal=0.13000e-03_dp !m
    real(dp) :: L_vein_terminal=0.13000e-03_dp !m
    real(dp) :: R_art_terminal=0.10000e-04_dp !m
    real(dp) :: R_vein_terminal=0.90000e-05!m
  end type capillary_bf_parameters

  type admittance_param
    character (len=20) :: admittance_type
    character (len=20) :: bc_type
  end type admittance_param
  type, EXTENDS (admittance_param) :: two_parameter
     real(dp) :: admit_P1=1.0_dp
     real(dp) :: admit_P2=1.0_dp
  end type two_parameter
  type, EXTENDS (two_parameter) :: three_parameter
    real(dp) :: admit_P3=1.0_dp
  end type three_parameter
  type, EXTENDS (three_parameter) :: four_parameter
    real(dp) :: admit_P4=1.0_dp
  end type four_parameter
  type,EXTENDS (four_parameter) :: all_admit_param
  end type all_admit_param

  type elasticity_vessels
    character(len=20) ::vessel_type
  end type elasticity_vessels
  type, EXTENDS(elasticity_vessels) :: elasticity_param
    real(dp) :: elasticity_parameters(3)=0.0_dp
  end type elasticity_param

  type default_fluid_properties
     real(dp) :: blood_viscosity = 0.33600e-02_dp ! Pa.s
     real(dp) :: blood_density = 0.10500e-02_dp   ! kg/cm3
     real(dp) :: air_viscosity = 1.8e-5_dp        ! Pa.s
     real(dp) :: air_density = 1.146e-6_dp        ! g.mm^-3
  end type default_fluid_properties
  
  type default_lung_mechanics
     ! default values for Fung exponential, as per Tawhai et al (2009)
     real(dp) :: a = 0.433_dp 
     real(dp) :: b = -0.611_dp
     real(dp) :: c = 2500.0_dp
     real(dp) :: refvol_ratio = 0.5_dp
     real(dp) :: chest_wall_compliance = 2000.0_dp
  end type default_lung_mechanics
  
  type default_lung_volumes
     ! default values for the 'typical' upright lung
     real(dp) :: frc = 3.0e+6_dp  ! frc in mm3
     real(dp) :: Rmax = 0.79_dp   ! ratio of density in non-dependent tissue to mean density 
     real(dp) :: Rmin = 1.29_dp   ! ratio of density in dependent tissue to mean density
     real(dp) :: COV = 0.1_dp     ! coefficient of variation for density
  end type default_lung_volumes

  type default_ventilation
     ! default values for ventilation
     real(dp) :: tidal_volume = 4.0e+5_dp  ! mm^3
     real(dp) :: i_to_e_ratio = 1.0_dp     ! dim.
     real(dp) :: time_breath = 4.0_dp      ! sec
     real(dp) :: P_air_inlet = 0.0_dp      ! Pa
     real(dp) :: P_muscle_estimate = -98.0665_dp * 2.0_dp  ! 2 cmH2O converted to Pa
     real(dp) :: factor_P_muscle_insp = 1.0_dp  ! multiplier to scale inspiratory pressure
     real(dp) :: factor_P_muscle_expn = 1.0_dp  ! multiplier to scale expiratory pressure
     character(len=7) :: expiration_type = 'passive'
  end type default_ventilation

  type default_ventilation_solver
     ! default values for the iterative solution in ventilation code
     integer :: num_iterations = 200
     real(dp) :: error_tolerance = 1.0e-08_dp
  end type default_ventilation_solver

!!! arrays that start with default values, updated during simulations
  type(default_fluid_properties) :: fluid_properties
  type(default_lung_mechanics) :: lung_mechanics
  type(default_lung_volumes) :: lung_volumes
  type(default_ventilation) :: ventilation_values
  type(default_ventilation_solver) :: ventilation_solver

! temporary, for debugging:
  real(dp) :: unit_before

  private

  public set_node_field_value, elem_field, num_elems, num_elems_2d, elem_nodes, node_xyz, &
         nodes,nodes_2d, elems, num_nodes, num_nodes_2d, num_data, data_xyz, data_weight, &
         node_xyz_2d, node_versn_2d, units, num_units, unit_field, node_field, dp, &
         elem_cnct, elem_ordrs, elem_direction, elems_at_node, elem_symmetry, expansile, &
         elem_units_below, maxgen,capillary_bf_parameters, zero_tol,loose_tol,gasex_field, &
         num_lines_2d, lines_2d, line_versn_2d, lines_in_elem, nodes_in_line, elems_2d, &
         elem_cnct_2d, elem_nodes_2d, elem_versn_2d, elem_lines_2d, elems_at_node_2d, arclength, &
<<<<<<< HEAD
         scale_factors_2d, fluid_properties, elasticity_vessels, admittance_param, &
         elasticity_param, all_admit_param
=======
         scale_factors_2d, parentlist, fluid_properties, elasticity_vessels, admittance_param, &
         elasticity_param, all_admit_param, lung_mechanics, lung_volumes, ventilation_values, &
         ventilation_solver, update_parameter, &
         mesh_from_depvar, depvar_at_node, depvar_at_elem, SparseCol, SparseRow, update_resistance_entries, &
         SparseVal, RHS, prq_solution, solver_solution, FIX
>>>>>>> 39065f6a

contains
  subroutine set_node_field_value(row, col, value)
    implicit none

    integer, intent(in) :: row, col
    real(dp), intent(in) :: value

    node_field(row, col) = value

  end subroutine set_node_field_value

  subroutine update_parameter(parameter_name, parameter_value)
  !DEC$ ATTRIBUTES DLLEXPORT,ALIAS:"SO_UPDATE_PARAMETER" :: UPDATE_PARAMETER
    implicit none
    real(dp), intent(in) :: parameter_value
    character(len=*), intent(in) :: parameter_name

    select case(parameter_name)
       
!!! fluid_properties
    case('blood_viscosity')
       fluid_properties%blood_viscosity = parameter_value
    case('blood_density')
       fluid_properties%blood_density = parameter_value
    case('air_viscosity')
       fluid_properties%air_viscosity = parameter_value
    case('air_density')
       fluid_properties%air_density = parameter_value

!!! lung_volumes
    case('COV')
       lung_volumes%COV = parameter_value
    case('FRC')
       lung_volumes%FRC = parameter_value
    case('Rmax')
       lung_volumes%Rmax = parameter_value
    case('Rmin')
       lung_volumes%Rmin = parameter_value

!!! lung_mechanics
    case('chest_wall_compliance')
       lung_mechanics%chest_wall_compliance = parameter_value
    case('mech_a')
       lung_mechanics%a = parameter_value
    case('mech_b')
       lung_mechanics%b = parameter_value
    case('mech_c')
       lung_mechanics%c = parameter_value
    case('refvol_ratio')
       lung_mechanics%refvol_ratio = parameter_value

!!! ventilation_values
    case('i_to_e_ratio')
       ventilation_values%i_to_e_ratio = parameter_value
    case('tidal_volume')
       ventilation_values%tidal_volume = parameter_value
    case('time_breath')
       ventilation_values%time_breath = parameter_value
    case('P_muscle_estimate')
       ventilation_values%P_muscle_estimate = parameter_value
    case('P_air_inlet')
       ventilation_values%P_air_inlet = parameter_value

!!! ventilation_solver
    case('vent_error_tol')
       ventilation_solver%error_tolerance = parameter_value
    case('vent_num_iterations')
       ventilation_solver%num_iterations = int(parameter_value)
       
    end select
    
  end subroutine update_parameter

end module arrays<|MERGE_RESOLUTION|>--- conflicted
+++ resolved
@@ -38,9 +38,6 @@
   integer,allocatable :: elems_at_node_2d(:,:)
   integer,allocatable :: units(:)
 
-<<<<<<< HEAD
-  real(dp),allocatable :: arclength(:)
-=======
   ! from p-r-f
   integer,allocatable :: mesh_from_depvar(:,:,:)
   integer, allocatable :: depvar_at_node(:,:,:)
@@ -53,9 +50,7 @@
   real(dp), allocatable :: prq_solution(:,:),solver_solution(:)
   logical, allocatable :: FIX(:)
   
-
-  real(dp),allocatable :: arclength(:,:)
->>>>>>> 39065f6a
+  real(dp),allocatable :: arclength(:)
   real(dp),allocatable :: elem_field(:,:) !properties of elements
   real(dp),allocatable :: elem_direction(:,:)
   real(dp),allocatable :: node_xyz(:,:)
@@ -178,16 +173,11 @@
          elem_units_below, maxgen,capillary_bf_parameters, zero_tol,loose_tol,gasex_field, &
          num_lines_2d, lines_2d, line_versn_2d, lines_in_elem, nodes_in_line, elems_2d, &
          elem_cnct_2d, elem_nodes_2d, elem_versn_2d, elem_lines_2d, elems_at_node_2d, arclength, &
-<<<<<<< HEAD
          scale_factors_2d, fluid_properties, elasticity_vessels, admittance_param, &
-         elasticity_param, all_admit_param
-=======
-         scale_factors_2d, parentlist, fluid_properties, elasticity_vessels, admittance_param, &
          elasticity_param, all_admit_param, lung_mechanics, lung_volumes, ventilation_values, &
          ventilation_solver, update_parameter, &
          mesh_from_depvar, depvar_at_node, depvar_at_elem, SparseCol, SparseRow, update_resistance_entries, &
          SparseVal, RHS, prq_solution, solver_solution, FIX
->>>>>>> 39065f6a
 
 contains
   subroutine set_node_field_value(row, col, value)
