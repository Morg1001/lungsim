--- conflicted
+++ resolved
@@ -111,11 +111,7 @@
 
     if ( a0 < 35.0_dp ) then
       k0 = 12
-<<<<<<< HEAD
-    else if ( a0 < 50.0_dp) then
-=======
     else if ( a0 < 50.0_dp ) then
->>>>>>> 8e4b77ff
       k0 = 9
     else
       k0 = 7
