--- conflicted
+++ resolved
@@ -1014,23 +1014,13 @@
     else ! need to append the correct filename extension
        readfile = trim(datafile)//'.ipdata'
     endif
-<<<<<<< HEAD
-    
+
     open(10, file=readfile, status='old')
     read(unit=10, fmt="(a)", iostat=ierror) buffer
-    
+
     !set the counted number of data points to zero
     ncount = 0
     
-=======
-
-    open(10, file=readfile, status='old')
-    read(unit=10, fmt="(a)", iostat=ierror) buffer
-
-    !set the counted number of data points to zero
-    ncount = 0
-    
->>>>>>> 8e4b77ff
 !!! first run through to count the number of data points
     read_line_to_count : do
        read(unit=10, fmt="(a)", iostat=ierror) buffer
@@ -1048,11 +1038,7 @@
     allocate(data_weight(3,num_data))
     
 !!! read the data point information
-<<<<<<< HEAD
     open(10, file=readfile, status='old')
-=======
-    open(10, file=datafile, status='old')
->>>>>>> 8e4b77ff
     read(unit=10, fmt="(a)", iostat=ierror) buffer
     
     !set the counted number of data points to zero
@@ -1284,12 +1270,9 @@
   subroutine make_data_grid(surface_elems, offset, spacing, filename, groupname)
     !*make_data_grid:* makes a regularly-spaced 3D grid of data points to
     ! fill a bounding surface 
-<<<<<<< HEAD
     !DEC$ ATTRIBUTES DLLEXPORT,ALIAS:"SO_MAKE_DATA_GRID" :: MAKE_DATA_GRID
 
     use exports,only: export_triangle_elements,export_triangle_nodes
-=======
->>>>>>> 8e4b77ff
     
     integer,intent(in) :: surface_elems(:)
     real(dp),intent(in) :: offset, spacing
@@ -3541,102 +3524,7 @@
   end subroutine geo_node_offset
   
 !!!#############################################################################
-<<<<<<< HEAD
-=======
-
-  subroutine group_elem_parent_term(ne_parent)
-    !*group_elem_parent_term:* group the terminal elements that sit distal to
-    !  a given parent element (ne_parent)
-    
-    integer,intent(in) :: ne_parent  ! the parent element number
-    ! Local Variables
-    integer :: ne,ne_count,noelem,num_parents
-    integer,allocatable :: templist(:)
-    character(len=60) :: sub_name
-    
-    ! --------------------------------------------------------------------------
-
-    sub_name = 'group_elem_parent_term'
-    call enter_exit(sub_name,1)
-    
-    allocate(templist(num_elems))
-    if(.not.allocated(parentlist)) allocate(parentlist(num_elems))
-    
-    !reset the list of parent elements to zero
-    call group_elem_by_parent(ne_parent,templist)
-    
-    ne_count=count(templist.ne.0)
-    num_parents=0
-    parentlist=0
-    
-    do noelem=1,ne_count
-       ne = templist(noelem)
-       if(elem_cnct(1,0,ne).eq.0)then
-          num_parents=num_parents+1
-          parentlist(num_parents)=ne
-       endif !elem_cnct
-    enddo !noelem
-    
-    deallocate(templist)
-    
-    call enter_exit(sub_name,2)
-    
-  end subroutine group_elem_parent_term
-  
-!!!#############################################################################
-
-  subroutine group_elem_by_parent(ne_parent,elemlist)
-    !*group_elem_by_parent:* group elements that sit distal to a given
-    ! parent element (ne_parent)
-
-    integer,intent(in) :: ne_parent  ! the parent element number
-    integer :: elemlist(:)
-    ! Local Variables
-    integer :: nt_bns,ne_count,num_nodes,m,n,ne0
-    integer,allocatable :: ne_old(:),ne_temp(:)
-    character(len=60) :: sub_name
-
-    ! --------------------------------------------------------------------------
-    
-    sub_name='group_elem_by_parent'
-    call enter_exit(sub_name,1)
-    
-    elemlist = 0
-    allocate(ne_old(size(elemlist)))
-    allocate(ne_temp(size(elemlist)))
-    
-    nt_bns=1
-    ne_old(1) = ne_parent
-    ne_count = 1
-    elemlist(ne_count)=ne_parent
-    
-    do while(nt_bns.ne.0)
-       num_nodes=nt_bns
-       nt_bns=0
-       do m=1,num_nodes
-          ne0=ne_old(m) !parent global element number
-          do n=1,elem_cnct(1,0,ne0) !for each daughter branch
-             nt_bns=nt_bns+1
-             ne_temp(nt_bns)=elem_cnct(1,n,ne0)
-          enddo !n
-       enddo !m
-       do n=1,nt_bns
-          ne_old(n)=ne_temp(n) !updates list of previous generation element numbers
-          ne_count=ne_count+1
-          elemlist(ne_count)=ne_temp(n)
-       enddo !n
-    enddo !while
-    
-    deallocate(ne_old)
-    deallocate(ne_temp)
-    
-    call enter_exit(sub_name,2)
-    
-  end subroutine group_elem_by_parent
-
-!!!#############################################################################
->>>>>>> 8e4b77ff
-  
+
   subroutine reallocate_node_elem_arrays(num_elems_new,num_nodes_new)
     !*reallocate_node_elem_arrays:* Reallocates the size of geometric
     ! arrays when modifying geometries
