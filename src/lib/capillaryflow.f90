module capillaryflow
!*Brief Description:* This module handles all microcirculatory blood flow. 
!
!*LICENSE:*
!
!
!*Contributor(s):* Kelly Burrowes, Alys Clark
!
!*Full Description:*
!
!This module handles all microcirculatory blood flow.
  use other_consts, only: TOLERANCE
  implicit none
  

  !Module parameters
  
  !Module types

  !Module variables

  !Interfaces
  private
<<<<<<< HEAD
  public cap_flow_ladder,cap_flow_admit,calc_cap_imped
=======
  public cap_flow_ladder,cap_flow_admit
>>>>>>> 6bd46b33
  
contains

!
!################################################################
!

subroutine calc_cap_imped(ha,hv,omega)
! Calculating the impedance through this subroutine.
! Used by wave transmission model to solve the time dependent capillary sheet impedance.
!    Inputs:
!           1- ha: Non-dimentional sheet height at arterial side of the capillary
!           2- hv: Non-dimentional sheet height at venous side of the capillary
!           3- omega: Dimensionless oscillatory frequency
!    Output:
!           1- As of now it will print out the constants from Fung's paper (Pulmonary microvascular impedance-1972) 


use diagnostics, only: enter_exit
use arrays, only:dp

! Parameters:
real(dp), intent(in) :: ha,hv,omega

! Local Variables:
integer, parameter :: N_nodes = 5000
integer :: n,ldb
integer :: iopt, info
real(dp),  allocatable :: sparseval(:)
integer, allocatable :: sparsecol(:), sparserow(:)
real(dp) :: stiff1(2*N_nodes+2,2*N_nodes+2), stiff2(2*N_nodes+2,2*N_nodes+2)
real(dp) :: RHS1(2*N_nodes+2), RHS2(2*N_nodes+2)
integer :: nrhs
real(dp) :: deriv1(2),deriv2(2),dx,h(5),rep
integer :: i
integer :: factors(8)
integer :: NonZeros
character(len=60) :: sub_name

    
sub_name = 'calc_cap_imped'
call enter_exit(sub_name,1)


rep = ha**4 - hv**4
dx = 1.0/(N_nodes - 1.0)
h(1) = ha**3
h(2) = (ha**4 - 2*rep*dx)**(0.75)
h(3) = (ha**4 - (N_nodes-1)*rep*dx)**(0.75)
h(4) = (ha**4 - (N_nodes-2)*rep*dx)**(0.75)
h(5) = (ha**4 - (N_nodes-3)*rep*dx)**(0.75)

n = N_Nodes*2 + 2
call Matrix(N_nodes, ha, hv, omega, stiff1, stiff2, RHS1, RHS2)
call Mat_to_CC(stiff1,N_nodes,sparsecol,sparserow,sparseval,NonZeros)
 nrhs = 1
  ldb = n


!
!  Factor the matrix.
!
  iopt = 1
  call c_fortran_dgssv ( iopt, n, NonZeros, nrhs, sparseval, sparserow, &
    sparsecol, RHS1, ldb, factors, info )

  if ( info /= 0 ) then
    write ( *, '(a)' ) ' '
    write ( *, '(a)' ) '  Factorization failed'
    write ( *, '(a,i4)' ) '  INFO = ', info
    stop 1
  end if
  write ( *, '(a)' ) '  Factorization succeeded.'

!
!  Solve the factored system.
!
  iopt = 2
  call c_fortran_dgssv ( iopt, n, NonZeros, nrhs, sparseval, sparserow, &
    sparsecol, RHS1, ldb, factors, info )

  if ( info /= 0 ) then
    write ( *, '(a)' ) ' '
    write ( *, '(a)' ) 'C_SAMPLE - Fatal error!'
    write ( *, '(a)' ) '  Backsolve failed'
    write ( *, '(a,i4)' ) '  INFO = ', info
    stop 1
  end if

  write ( *, '(a)' ) ' '
  write ( *, '(a)' ) '  Computed solution:'
  write ( *, '(a)' ) ' '

write (*,*) 'C_1 = ',RHS1(2),'+ i(',RHS1(N_Nodes+2),')'
deriv1(1) = (h(2)*RHS1(3) - h(1)*RHS1(1))/(2*dx)
!c3 = (h(3) * H1R(3) - h(1) * H1R(1))/(2*dx);
!c4 = (h(3) * H1I(3) - h(1) * H1I(1))/(2*dx);
deriv1(2) = (h(2)*RHS1(N_nodes+4) - h(1)*RHS1(N_Nodes+2))/(2*dx)
write (*,*) 'C_2 = ',deriv1(1),'+ i(',deriv1(2),')'

!
!  Free memory.
!
  iopt = 3
  call c_fortran_dgssv ( iopt, n, NonZeros, nrhs, sparseval, sparserow, &
    sparsecol, RHS1, ldb, factors, info )
!
!  Terminate.
!
  write ( *, '(a)' ) ' '
  write ( *, '(a)' ) 'D_SAMPLE:'
  write ( *, '(a)' ) '  Normal end of execution.'
  write ( *, '(a)' ) ''

call Mat_to_CC(stiff2,N_nodes,sparsecol,sparserow,sparseval,NonZeros)
 nrhs = 1
  ldb = n

!
!  Factor the matrix.
!
  iopt = 1
  call c_fortran_dgssv ( iopt, n, NonZeros, nrhs, sparseval, sparserow, &
    sparsecol, RHS2, ldb, factors, info )

  if ( info /= 0 ) then
    write ( *, '(a)' ) ' '
    write ( *, '(a)' ) '  Factorization failed'
    write ( *, '(a,i4)' ) '  INFO = ', info
    stop 1
  end if
  write ( *, '(a)' ) '  Factorization succeeded.'

!
!  Solve the factored system.
!
  iopt = 2
  call c_fortran_dgssv ( iopt, n, NonZeros, nrhs, sparseval, sparserow, &
    sparsecol, RHS2, ldb, factors, info )

  if ( info /= 0 ) then
    write ( *, '(a)' ) ' '
    write ( *, '(a)' ) 'C_SAMPLE - Fatal error!'
    write ( *, '(a)' ) '  Backsolve failed'
    write ( *, '(a,i4)' ) '  INFO = ', info
    stop 1
  end if

  write ( *, '(a)' ) ' '
  write ( *, '(a)' ) '  Computed solution:'
  write ( *, '(a)' ) ' '

write (*,*) 'C_3 = ',RHS2(N_Nodes+1),'+ i(',RHS2(2*N_Nodes+2),')'
deriv2(1) = (3*h(3)*RHS2(N_nodes+1) - 4*h(4)*RHS2(N_nodes) + h(5)*RHS2(N_nodes-1))/(2*dx)
!c3 = (h(nn+1) * H2R(nn) - h(3) * H2R(nn-2))/(2*dx);
!c4 = (h(nn) * H2I(nn) - h(nn-2) * H2I(nn-2))/(2*dx);
deriv2(2) = (3*h(3)*RHS2(2*N_nodes+2) - 4*h(4)*RHS2(2*N_nodes+1) + h(5)*RHS2(2*N_nodes))/(2*dx)
write (*,*) 'C_4 = ',deriv2(1),'+ i(',deriv2(2),')'

!
!  Free memory.
!
  iopt = 3
  call c_fortran_dgssv ( iopt, n, NonZeros, nrhs, sparseval, sparserow, &
    sparsecol, RHS1, ldb, factors, info )
!
!  Terminate.
!
  write ( *, '(a)' ) ' '
  write ( *, '(a)' ) 'D_SAMPLE:'
  write ( *, '(a)' ) '  Normal end of execution.'
  write ( *, '(a)' ) ''

call enter_exit(sub_name,2)

end subroutine calc_cap_imped
!
!###################################################################################
!

subroutine Matrix(N_nodes, ha, hv, omega, stiff1, stiff2, RHS1, RHS2)
! This subroutine will create the stiffness matrices and Right hand sides (RHS) for 2 sets of fundamental solutions.
! These matrices is the output of Finite Difference solution of system of ODEs for capillary sheet heights.
!Inputs:
!           1- ha: Non-dimentional sheet height at arterial side of the capillary
!           2- hv: Non-dimentional sheet height at venous side of the capillary
!           3- omega: Dimensionless oscillatory frequency
!           4- N_nodes: The number of nodes in the 1D domain. You can get a better approximation if you increase the number of nodes.
!Outputs:
!           1- Stiff1&2: Stiffness matrices based on different sets of fundamental solutions.
!           2- RHS1&2: Right hand side matrix satisfying the BCs.

use diagnostics, only: enter_exit
use arrays, only:dp

! Parameters:
integer, intent(in) :: N_nodes
real(dp), intent(in) :: ha,hv,omega
real(dp), intent(out) :: stiff1(2*N_nodes+2,2*N_nodes+2), stiff2(2*N_nodes+2,2*N_nodes+2) ! Capillary Sheet Stiffness matrices
real(dp), intent(out) :: RHS1(2*N_nodes+2), RHS2(2*N_nodes+2)

! Local Variables
real(dp) :: rep
real(dp) :: dx
real(dp) :: x(N_nodes+1), h(N_nodes+1)
integer :: i ! Matrix row
character(len=60) :: sub_name

    
sub_name = 'Matrix'
call enter_exit(sub_name,1)


stiff1 = 0 !!! initialise stiff1 matrix
stiff2 = 0 !!! initialise stiff2 matrix
RHS1 = 0 !!! initialise RHS matrix
rep = ha**4 - hv**4
dx = 1.0/(N_nodes - 1.0)  !!! defining delta(x) interval


do i=1,N_nodes+1
    x(i)=(i-1.0)/(N_nodes-1.0)
    h(i)=(ha**4 - rep*x(i))**(0.75)
enddo  !!! x and h^3 array created for x values

    do i = 1,N_nodes+1 !Creating the first stiffness matrix for first fundamental solution + Right hand side
              if (i .eq. N_nodes+1) then
                            stiff1(i,i) = h(i) / (2*dx)
                            stiff1(i, i-2) = -h(i-2) / (2*dx)
                            stiff1(i+N_nodes+1,i+N_nodes+1) = h(i)
                            stiff1(i+N_nodes+1,i+N_nodes-1) = -h(i-2)
                            RHS1(i) = -1.0
              else if (i .eq. N_nodes) then
                            stiff1(i,i) = 1.0
                            stiff1(i+N_nodes+1,i+N_nodes+1) = 1.0
              else
                            stiff1(i,i+2) = h(i+2) / (dx**2)
                            stiff1(i,i+1) = -2.0*h(i+1) / (dx**2)
                            stiff1(i,i) = h(i) / (dx**2)
                            stiff1(i+N_nodes+1,i+N_nodes+3) = h(i+2) / (dx**2)
                            stiff1(i+N_nodes+1,i+N_nodes+2) = -2.0*h(i+1) / (dx**2)
                            stiff1(i+N_nodes+1,i+N_nodes+1) = h(i) / (dx**2)
                            stiff1(i,N_nodes+i+1) = omega
                            stiff1(i+N_nodes+1,i) = -1.0 * omega
              end if
    enddo ! End loop for stiff1
 
 RHS2 = 0 !!! Reseting right hand side for the next stiffness matrix
 x = 0 !!! Reseting x array for the next stiffness matrix
 h = 0 !!! Reseting h^3 values for the next stiffness matrix
 
 do i=0,N_nodes
    x(i+1)=(i-1.0)/(N_nodes-1.0)
    h(i+1)=(ha**4 - rep*x(i+1))**(0.75)
enddo  !!! x and h^3 array created for x values


    do i=1,N_nodes+1
            if (i .eq. 1) then
               stiff2(i,i) = -1.0* h(i) / (2*dx)
               stiff2(i,i+2) = h(i+2) / (2*dx)
               stiff2(i+N_nodes+1,i+N_nodes+1) = -1.0 * h(i)
               stiff2(i+N_nodes+1,i+N_nodes+3) = h(i+2)
               RHS2(i) = -1.0
            else if (i .eq. 2) then
               stiff2(i,i) = 1.0
               stiff2(i+N_nodes+1,i+N_nodes+1) = 1.0
            else
               stiff2(i,i-2) = h(i-2) / (dx**2)
               stiff2(i,i-1) = -2.0*h(i-1) / (dx**2)
               stiff2(i,i) = h(i) / (dx**2)
               stiff2(i+N_nodes+1,i+N_nodes-1) = h(i-2) / (dx**2)
               stiff2(i+N_nodes+1,i+N_nodes) = -2.0*h(i-1) / (dx**2)
               stiff2(i+N_nodes+1,i+N_nodes+1) = h(i) / (dx**2)
               stiff2(i,N_nodes+i+1) = omega
               stiff2(i+N_nodes+1,i) = -1.0 * omega
            end if
    enddo
    call enter_exit(sub_name,2)

    end subroutine Matrix

!
!###################################################################################
!

subroutine Mat_to_CC(k,nn,sparsecol,sparserow,sparseval,NonZeros)
! This subroutine forms the sparse representation of matrix K in Compressed Column(CC) format.
! INPUT/OUTPUT(s):
!                - K ====> Stiffness Matrix for Capillary passed from matrix subroutine. (It should be a square matrix)
!                - nn ====> Number of Nodes for the 1D capillary domain. Will be hard coded.
!                - SparseVal ====> An array formed with NonZero values stored in of size(# NonZeros)
!                - SparseRow ====> An array formed with the Row number of each NonZero in matrix of size(# NonZeros)
!                - SparseCol ====> An array formed with values to represent row storage. Includes the index numbers of start of each column (Size of array = MatrixSize + 1)


use diagnostics, only: enter_exit
use arrays, only:dp

!Parameters:
real(dp),  intent(in):: k(2*nn+2,2*nn+2)
real(dp),  allocatable, intent(out) :: sparseval(:)
integer, allocatable, intent(out) :: sparsecol(:), sparserow(:)
integer, intent(in) :: nn
integer, intent(out) :: NonZeros
!Local Variables:
integer :: i, j, counter
character(len=60) :: sub_name

    
sub_name = 'Mat_to_CC'
call enter_exit(sub_name,1)

allocate(sparsecol(2*nn+3)) !allocation of sparsecol
NonZeros = 0 !Initialisation for NonZeros
sparsecol = 1 !SparseCol initialisation

! Counting the number of NonZeros in K matrix
do i = 1,2*nn+2 !going through columns of k
     do j = 1,2*nn+2 !going through rows of k
          if (k(i,j) .NE. 0.0) then
          NonZeros = NonZeros + 1
          end if         
     enddo
 enddo
!write(*,*) 'Number of NonZero components in stiffness matrix: ' , NonZeros ! A write statement for checking the number NonZeros

! Allocation of SparseRow and SparseVal (After knowing the number of NonZeros)

 allocate(sparserow(NonZeros))
 allocate(sparseval(NonZeros))
 
 sparserow = 0 !Initialisation
 sparseval = 0 !Initialisation
 
 counter=0
 do j = 1,2*nn+2 !going through columns of k
     do i = 1,2*nn+2 !going through rows of k
          if (k(i,j).NE.0) then
            counter = counter + 1
            sparseval(counter)=k(i,j)
            sparserow(counter)=i
          end if
     enddo ! do i
     if (counter.EQ.0.0) then
         sparsecol(j+1) = 0
    else
        sparsecol(j+1) = counter + 1
     end if
 enddo ! do j
call enter_exit(sub_name,2)
 
end subroutine Mat_to_CC


!
!###################################################################################
!

subroutine Mat_to_CSR(k,nn,sparsecol,sparserow,sparseval,NonZeros)
! This subroutine forms the sparse representation of matrix K in Compressed Sparse Row(CRS) format.
! INPUT/OUTPUT(s):
!                - K ====> Stiffness Matrix for Capillary passed from matrix subroutine. (It should be a square matrix)
!                - nn ====> Number of Nodes for the 1D capillary domain. Will be hard coded.
!                - SparseVal ====> An array formed with NonZero values stored in of size(# NonZeros)
!                - SparseCol ====> An array formed with the column number of NonZeros in matrix of size(# NonZeros)
!                - SparseRow ====> An array formed with values to represent row storage. Includes the index numbers of start of each row (Size of array = MatrixSize + 1)


use diagnostics, only: enter_exit
use arrays, only:dp

!Paramters:
real(dp),  intent(in):: k(2*nn+2,2*nn+2)
real(dp),  allocatable, intent(out) :: sparseval(:)
integer, allocatable, intent(out) :: sparsecol(:), sparserow(:)
integer, intent(in) :: nn
integer, intent(out) :: NonZeros
!Local Variables:
integer :: i, j, counter
character(len=60) :: sub_name

    
sub_name = 'Mat_to_CSR'
call enter_exit(sub_name,1)

allocate(sparserow(2*nn+3)) !allocation of sparserow
NonZeros = 0 !Initialisation for NonZeros
sparserow = 1 !SparseRow initialisation

! Counting the number of NonZeros in K matrix
do i = 1,2*nn+2 !going through columns of k
     do j = 1,2*nn+2 !going through rows of k
          if (k(i,j) .NE. 0.0) then
          NonZeros = NonZeros + 1
          end if         
     enddo
 enddo
!write(*,*) 'Number of NonZero components in stiffness matrix: ' , NonZeros ! A write statement for checking the number NonZeros

! Allocation of SparseCol and SparseVal (After knowing the number of NonZeros)

 allocate(sparsecol(NonZeros))
 allocate(sparseval(NonZeros))
 
 sparsecol = 0 !Initialisation
 sparseval = 0 !Initialisation
 
 counter=0
 do i = 1,2*nn+2 !going through columns of k
     do j = 1,2*nn+2 !going through rows of k
          if (k(i,j).NE.0) then
            counter = counter + 1
            sparseval(counter)=k(i,j)
            sparsecol(counter)=j
          end if
     enddo ! do j
     if (counter.EQ.0.0) then
         sparserow(i+1) = 0
    else
        sparserow(i+1) = counter + 1
     end if
 enddo ! do i
call enter_exit(sub_name,2)
 
end subroutine Mat_to_CSR

!
!###################################################################################
!
  subroutine cap_flow_ladder(ne,LPM_FUNC,Lin,Lout,Pin,Pout,Ppl,&
    Q01,R_in,R_out,x,y,z,OUTPUT_PERFUSION)
!*cap_flow_ladder:* Uses the ladder model to solve for perfusion in the acinus.
! It uses a symmetric, bifuracting arteriole and venule tree with N generations
! and calls a function to calculate resistance across a capillary sheet at each 
! generation (CAP_FLOW_SHEET.f). 

!###  -----------------------INPUT-------------------------
!###  The input to this subroutine is: 
!###  ne=element number
!###  Pin= Pressure into the acinus
!###  Pout=Pressure out of the acinus
!###  Ppl= Pleural pressure

!###  ----------------------OUTPUT----------------------------
!###  Important output to large vessel models 
!###  LPM_FUNC= Resistance across the acinus:

!###  This needs to be fed back into the large vessel model. Then 
!###  Pin-Pout=LPM_FUNC*Q is solved for Pin, Pout and Q as part 
!###  that system. Pin and Pout can then be fed back iteratively 
!###  into this subroutine...  
!###  
!###  In addition this subroutine outputs:
!###  Pressure at each each vessel interection and flow, resistance
!###  and RBC transit times through each capillary element. 

!###  UNITS. The units that are used here are m.

    use diagnostics, only: enter_exit
    use arrays, only:dp,capillary_bf_parameters,num_units
    integer, intent(in) :: ne
    real(dp), intent(inout) :: LPM_FUNC
    real(dp):: Pin,Pout,Q01,R_in,R_out,x,y,z,Lin,Lout,Ppl
    logical, intent(in) :: OUTPUT_PERFUSION
    
    
    type(capillary_bf_parameters) :: cap_param

    !    Local variables
    integer :: MatrixSize,NonZeros,submatrixsize,ngen,i
    real(dp) :: area,Q01_mthrees,sheet_number
    character(len=60) :: sub_name

    
    sub_name = 'cap_flow_ladder'
    call enter_exit(sub_name,1)

!     Number of non-zero entries in solution matrix. 
      NonZeros=3
      do i=2,cap_param%num_symm_gen
         NonZeros=NonZeros+4*i+10
      enddo
!     The size of the solution matrix (number of unknown pressures and flows)
      MatrixSize=5*cap_param%num_symm_gen-3
!!     The number of unknown pressures
      submatrixsize=4*cap_param%num_symm_gen-4
      ngen=cap_param%num_symm_gen
  
!...  ---INITIALISATION
!...  The input Q01 gives us an estimate for flow into the acinus from the large
!...  vessel model.
!...  This is in mm^3/s and needs to be converted to m^3/s to use in calculating
!...  arteriole and venule resistance
      Q01_mthrees=Q01/1.d9 !mm3/s->m3/s
!     Sheet area (unscaled):
!...  We define a sheet area for input into the capillary model.
!...  This area is at full inflation and will be scaled within CAP_FLOW_SHEET
!...  Area of an individual sheet
      sheet_number=0
      DO i=1,cap_param%num_symm_gen
         sheet_number=sheet_number+2.d0**i
      ENDDO
      area=cap_param%total_cap_area/(sheet_number*num_units) !m^2
!
!!  ---CALL THE FUNCTIONS THAT CALCULATE THE FLOW ACROSS THE LADDER FOR A GIVEN PRESSURE DROP--
      call evaluate_ladder(ne,NonZeros,MatrixSize,submatrixsize,ngen,&
      area,Lin,Lout,Pin,Pout,Ppl,R_in,R_out,Q01_mthrees,x,y,z,&
      OUTPUT_PERFUSION)

!     ---FINAL FUNCTION OUTPUT (Resistance across ladder)---
!...  This takes difference between the inlet and outlet pressures
!...  (Pin and Pout) and divides by an updated flow (Q01_mthrees)
!...  to give updated resistance across the ladder. This feeds back
!...  to the large vessel model.
      LPM_FUNC=(Pin-Pout)/(Q01_mthrees*1000.d0**3) !Pa.s/m^3->pa.s/mm^3
    call enter_exit(sub_name,2)
    
  end subroutine cap_flow_ladder
!
!######################################################################################################
!
!*evaluate_ladder:* Sets up and solves matrix equations for ladder model.
  subroutine evaluate_ladder(ne,NonZeros,MatrixSize,submatrixsize,ngen,&
      area,L_in,L_out,Pin,Pout,Ppl,R_in,R_out,Q01_mthrees,x,y,z, &
      OUTPUT_PERFUSION)
    use diagnostics, only: enter_exit
    use solve, only: pmgmres_ilu_cr
    use arrays, only:dp,capillary_bf_parameters,elem_cnct

    type(capillary_bf_parameters) :: cap_param

    integer :: ne,NonZeros,MatrixSize,submatrixsize,ngen
    real(dp) :: area,Pin,Pout,Ppl,Q01_mthrees,x,y,z,R_in,R_out,L_in,L_out
    logical :: OUTPUT_PERFUSION
    real(dp) :: area_scale,length_scale,alpha_c

    ! Local variables
    integer :: i,iter,j,gen,zone,num_sheet
    integer, allocatable :: SparseCol(:)
    integer, allocatable ::SparseRow(:)
    real(dp) :: area_new,ErrorEstimate,Hart,Hven,Pin_SHEET,Pout_SHEET
    real(dp), allocatable :: Pressure(:)
    real(dp) ::  Q_c,Qtot,Qgen
    real(dp),allocatable :: Q_sheet(:)
    real(dp),allocatable :: RHS(:)
    real(dp) :: RBC_TT,Rtot,SHEET_RES
    real(dp),allocatable :: Solution(:)
    real(dp),allocatable :: SolutionLast(:)
    real(dp),allocatable :: SparseVal(:)
    real(dp) :: TOTAL_CAP_VOL,TOTAL_SHEET_H,TOTAL_SHEET_SA,&
         recruited,TT_TOTAL,R_upstream,R_downstream
    real(dp),allocatable :: l_a(:),rad_a(:),l_v(:),rad_v(:),mu_app(:)
     integer SOLVER_FLAG
    character(len=60) :: sub_name
    integer :: AllocateStatus

    sub_name = 'evaluate_ladder'
    call enter_exit(sub_name,1)

    allocate (Pressure(submatrixsize), STAT = AllocateStatus)
    if (AllocateStatus /= 0) STOP "*** Not enough memory for solver_solution array ***"
    allocate (SparseCol(NonZeros), STAT = AllocateStatus)
    if (AllocateStatus /= 0) STOP "*** Not enough memory for solver_solution array ***"
    allocate (SparseVal(NonZeros), STAT = AllocateStatus)
    if (AllocateStatus /= 0) STOP "*** Not enough memory for solver_solution array ***"
    allocate (SparseRow(MatrixSize+1), STAT = AllocateStatus)
    if (AllocateStatus /= 0) STOP "*** Not enough memory for solver_solution array ***"
    allocate (Solution(MatrixSize), STAT = AllocateStatus)
    if (AllocateStatus /= 0) STOP "*** Not enough memory for solver_solution array ***"
    allocate (SolutionLast(MatrixSize), STAT = AllocateStatus)
    if (AllocateStatus /= 0) STOP "*** Not enough memory for solver_solution array ***"
    allocate (RHS(MatrixSize), STAT = AllocateStatus)
    if (AllocateStatus /= 0) STOP "*** Not enough memory for solver_solution array ***"
    allocate (l_a(ngen), STAT = AllocateStatus)
    if (AllocateStatus /= 0) STOP "*** Not enough memory for solver_solution array ***"
    allocate (rad_a(ngen), STAT = AllocateStatus)
    if (AllocateStatus /= 0) STOP "*** Not enough memory for solver_solution array ***"
    allocate (l_v(ngen), STAT = AllocateStatus)
    if (AllocateStatus /= 0) STOP "*** Not enough memory for solver_solution array ***"
    allocate (rad_v(ngen), STAT = AllocateStatus)
    if (AllocateStatus /= 0) STOP "*** Not enough memory for solver_solution array ***"
    allocate (Q_Sheet(ngen), STAT = AllocateStatus)
    if (AllocateStatus /= 0) STOP "*** Not enough memory for solver_solution array ***"
     allocate (mu_app(ngen), STAT = AllocateStatus)
    if (AllocateStatus /= 0) STOP "*** Not enough memory for solver_solution array ***"

    Pressure=0.0_dp
    SparseCol=0
    SparseRow=0
    SparseVal=0.0_dp
    Solution=0.0_dp
    SolutionLast=0.0_dp

!!...  Initial guess for pressure distribution lets say all arterial pressures are the same
!!...  and all the venous pressures are the same solution appears independent of this.
      DO i=1,cap_param%num_symm_gen-1
          Pressure(4*i-3)=1000.0_dp ! Pa
          Pressure(4*i-2)=1000.0_dp
          Pressure(4*i-1)=100.0_dp
          Pressure(4*i)=100.0_dp
      ENDDO


!###  INITIAL SOLUTION GUESS
      DO i=1,submatrixsize
        solution(i)=Pressure(i)
      ENDDO
      DO i=submatrixsize+1,matrixSize-1
       solution(i)=Q01_mthrees/2**cap_param%num_symm_gen
      ENDDO
      Solution(Matrixsize)=Q01_mthrees
!###  INITIALISE SOLUTIONLAST
      DO j=1,MatrixSize
        SolutionLast(j)=Solution(j)
      ENDDO

!### INPUT TO THE LADDER MODEL THAT IS INDEPENDENT OF ITERATION
      CALL LADDERSOL_MATRIX(NonZeros,MatrixSize,submatrixsize,&
         SparseCol,SparseRow,SparseVal,RHS,Pin,Pout)

      CALL cap_specific_parameters(ne,Ppl,alpha_c,area_scale,length_scale,l_a,rad_a,l_v,rad_v,ngen,&
        mu_app,R_in,R_out,L_in,L_out)
!### ITERATIVE LOOP
      iter=0
      ErrorEstimate=1.d10
      DO WHILE(ErrorEstimate.GT.1.0d-9.AND.iter.LT.100)
        iter=iter+1
!...  CALCULATE RESISTANCE GIVEN CURRENT PRESSURE AND FLOW - THEN UPDATE
!...  SparseVal- THese are the only elements of the solution matrix that need
!.... iteratively updating

        CALL POPULATE_MATRIX_LADDER(ne,NonZeros,submatrixsize,ngen,area,alpha_c,&
          area_scale,length_scale,mu_app,Ppl,Pin,Pout,Pressure,&
         Q01_mthrees,Q_sheet,SparseVal,l_a,rad_a,l_v,rad_v)


      call pmgmres_ilu_cr(MatrixSize, NonZeros, SparseRow, SparseCol, SparseVal, &
         Solution, RHS, 500, 500,1.d-5,1.d-4,SOLVER_FLAG)

!        call BICGSTAB_LinSolv(MatrixSize,NonZeros,RHS,Solution,SparseCol,&
!             SparseRow,SparseVal,1.d-9,1000) !NB/ 1.d-9 = convergence tol, 1000 = max solver iterations


         DO j=1,submatrixsize
            Pressure(j)=Solution(j)
         ENDDO
         Q01_mthrees=Solution(MatrixSize)
!     Estimating Error in solution
      ErrorEstimate=0.d0
        DO i=1,MatrixSize
          ErrorEstimate=ErrorEstimate+&
          DABS((Solution(i)-SolutionLast(i))**2.d0&
          /Solution(i)**2.d0)
          SolutionLast(i)=Solution(i)
        ENDDO
      ErrorEstimate=ErrorEstimate/MatrixSize

      ENDDO

      Qtot=0
      Do i=1,cap_param%num_symm_gen
        Qtot=Qtot+Q_sheet(i)*2.d0**i
      ENDDO
      Rtot=(Pin-Pout)/Q01_mthrees
!
       IF(OUTPUT_PERFUSION)THEN
!###  GET SOLUTIONS TO WRITE TO FILE
        TOTAL_CAP_VOL=0.d0
        TOTAL_SHEET_SA=0.d0
        TT_TOTAL=0.d0
        TOTAL_SHEET_H=0.d0
        num_sheet=0
!... Ladder output
        DO i=1,cap_param%num_symm_gen-1
           gen=i
           Pin_sheet=Pressure(4*i-3)
           Pout_sheet=Pressure(4*i-1)
!...     calulate resistance and transit time through a single capillary
        CALL CAP_FLOW_SHEET(ne,SHEET_RES,Q_c,Hart,Hven,RBC_TT, &
        zone,Pin_sheet,Pout_sheet,area,area_new,alpha_c,area_scale,&
        length_scale,recruited)
           num_sheet=num_sheet+2**gen
           Qgen=Q_c*2.d0**i
         WRITE(10,&
              '(I6,X,3(F9.2,X),I6,X,4(F8.2,X),4(F8.5,X),&
         2(F10.2,X),3(F8.4,X),I6,X,2(F10.5,X),2(F8.4,X),&
         (F10.2,X))')&
         ne,x,y,z,gen,Pin,Pin_sheet,Pout_sheet,Pout,Qtot*1.d9,&
         Qgen*1.d9,Q_c*1.d9,(Hart-Hven)*1.d6,SHEET_RES/1000.d0**3.d0,&
         Rtot/1000.d0**3.d0,RBC_tt,Hart*1.d6,Hven*1.d6,zone,&
         (Hart/2.d0+Hven/2.d0)*area_new*1.d9*(2.d0**gen),&
         area_new*1.d6*(2.d0**gen),recruited

           TOTAL_CAP_VOL=TOTAL_CAP_VOL+(Hart/2.d0+Hven/2.d0)*&
                area_new*1.d9*(2.d0**gen)
           TOTAL_SHEET_H=TOTAL_SHEET_H+(Hart/2.d0+Hven/2.d0)*(2.d0**gen)*1.d6
          TOTAL_SHEET_SA=TOTAL_SHEET_SA+area_new*1.d6*(2.d0**gen)
          TT_TOTAL=TT_TOTAL+RBC_tt*(2.d0**gen)
        ENDDO

        gen=cap_param%num_symm_gen
        Pin_sheet=Pressure(4*cap_param%num_symm_gen-6) !%pressure into final capillary sheets
        Pout_sheet=Pressure(4*cap_param%num_symm_gen-4) !%pressure out of final capillary sheets
        CALL CAP_FLOW_SHEET(ne,SHEET_RES,Q_c,Hart,Hven,RBC_TT, &
        zone,Pin_sheet,Pout_sheet,area,area_new,alpha_c,area_scale,&
        length_scale,recruited)
           Qgen=Q_C*2.d0**cap_param%num_symm_gen
         WRITE(10,&
        '(I6,X,3(F9.2,X),I6,X,4(F8.2,X),4(F8.5,X),&
        2(F10.2,X),3(F8.4,X),I6,X,2(F10.5,X),3(F8.4,X))')&
         ne,x,y,z,gen,Pin,Pin_sheet,Pout_sheet,Pout,Qtot*1.d9,&
         Qgen*1.d9,Q_c*1.d9,(Hart-Hven)*1.d6,SHEET_RES/1000.d0**3.d0,&
         Rtot/1000.d0**3.d0,RBC_tt,Hart*1.d6,Hven*1.d6,zone,&
         R_upstream,R_downstream,&
         (Hart/2.d0+Hven/2.d0)*area_new*1.d9*(2.d0**gen),&
         area_new*1.d6*(2.d0**gen),recruited

          TOTAL_CAP_VOL=TOTAL_CAP_VOL&
            +(Hart/2.d0+Hven/2.d0)*area_new*1.d9*(2.d0**gen)
           TOTAL_SHEET_H=TOTAL_SHEET_H&
            +(Hart/2.d0+Hven/2.d0)*(2.d0**gen)*1.d6
          TOTAL_SHEET_H=TOTAL_SHEET_H/num_sheet
          TOTAL_SHEET_SA=TOTAL_SHEET_SA&
            +area_new*1.d6*(2.d0**gen)
            TT_TOTAL=TT_TOTAL+RBC_tt*(2.d0**gen)
            TT_TOTAL=TT_TOTAL/num_sheet

!... General output
! ne=1  |  x=2  |  y=3  |  z=4  | Pin=5 Pa |Pout=6 Pa | Qtot=7 mm^3/s |sum Qsheet=8 mm^3 /s|
! Rtot=9 Pa/mm^3 | Blood_vol=10 mm^3| sheet_area= 11 mm^2 | ave_TT=12 s |ave_H=13 um |Ppl=14 Pa
          WRITE(20,&
        '(I6,X,5(F9.2,X),2(F8.5,X),F10.2,X,F8.4,X,F10.4,X,F10.3,X,F8.4,X,F9.4,X)') &
         ne,x,y,z,Pin,Pout,Q01_mthrees*1.d9,Qtot*1.d9,Rtot/1000.d0**3.d0,&
         TOTAL_CAP_VOL,TOTAL_SHEET_SA,TT_TOTAL,TOTAL_SHEET_H,Ppl
        ENDIF
!
    deallocate (SparseCol, STAT = AllocateStatus)
    deallocate (SparseRow, STAT = AllocateStatus)
    deallocate (SparseRow, STAT = AllocateStatus)
    deallocate (Solution, STAT = AllocateStatus)
    deallocate (SolutionLast, STAT = AllocateStatus)
    deallocate (Pressure, STAT = AllocateStatus)
    deallocate (RHS, STAT = AllocateStatus)
    deallocate (l_a, STAT = AllocateStatus)
    deallocate (l_v, STAT = AllocateStatus)
    deallocate (rad_a, STAT = AllocateStatus)
    deallocate (rad_v, STAT = AllocateStatus)
    deallocate (Q_sheet, STAT = AllocateStatus)
    deallocate (mu_app, STAT = AllocateStatus)


    call enter_exit(sub_name,2)

  end subroutine evaluate_ladder
!
!######################################################################################################
!
subroutine laddersol_matrix(NonZeros,MatrixSize,submatrixsize,&
      SparseCol,SparseRow,SparseVal,RHS,Pin,Pout)
!*laddersol_matrix:*Sets up ladder matrix entries that are independent of iteration.
    use diagnostics, only: enter_exit
    use arrays, only:dp,capillary_bf_parameters

    type(capillary_bf_parameters) :: cap_param

    integer :: NonZeros,MatrixSize,submatrixsize,SparseRow(MatrixSize+1),&
       SparseCol(Nonzeros)
    real(dp) :: SparseVal(Nonzeros),RHS(MatrixSize),Pin,Pout
    !    Local variables
    integer :: count1,count,i,j
    character(len=60) :: sub_name

    sub_name = 'laddesol_martrix'
    call enter_exit(sub_name,1)

!  Define the vector Ap (for UMFPACK) this vector starts at zero and then each entry is the cumulative total of non-zero entries as you step through columns from L to right
      SparseRow(1)=1
      SparseRow(2)=3
      SparseRow(3)=7
      SparseRow(4)=9
      SparseRow(5)=13
      DO i=2,cap_param%num_symm_gen-1
         SparseRow(6+4*(i-2))=SparseRow(6+4*(i-2)-1)+2+i
         SparseRow(7+4*(i-2))=SparseRow(6+4*(i-2))+3+i
         SparseRow(8+4*(i-2))=SparseRow(7+4*(i-2))+2+i
         SparseRow(9+4*(i-2))=SparseRow(8+4*(i-2))+3+i
      ENDDO
      DO i=1,cap_param%num_symm_gen
        SparseRow(4*cap_param%num_symm_gen-3+i)=SparseRow(submatrixsize+i)+3
      ENDDO
      SparseRow(MatrixSize+1)=SparseRow(MatrixSize)+cap_param%num_symm_gen+1

!  DEFINE THE RHS VECTOR (size=Matrix size)- These are the BCS
      DO count1=1,MatrixSize
         RHS(count1)=0.d0
      ENDDO
      RHS(1)=-Pin
      RHS(3)=Pout

! Define the column indices and Ax values for UMFPACK. These step through the rowss and give the column index and the value. (start at column 1)

      !...  ENTRIES THAT ARE INDEPENDENT OF ITERATION
      DO i=1,Nonzeros
         SparseCol(i)=0
         SparseVal(i)=0.d0
      ENDDO
      !...  CONSERVATION OF FLOW
      SparseCol(NonZeros)=MatrixSize
      SparseVal(NonZeros)=1.d0
      DO i=1,cap_param%num_symm_gen
         SparseCol(NonZeros-i)=MatrixSize-i
         SparseVal(NonZeros-i)=-2.d0**(cap_param%num_symm_gen+1-i)
         SparseCol(NonZeros-cap_param%num_symm_gen-1-3*(i-1))=MatrixSize-i
      ENDDO
      !...  CAPILLARY CONNECTIONS
      !...  Prior to final generation..
      DO i=1,cap_param%num_symm_gen-1
        SparseCol(NonZeros-4*cap_param%num_symm_gen+3*(i-1))=1+4*(i-1)
        SparseVal(NonZeros-4*cap_param%num_symm_gen+3*(i-1))=1.d0
        SparseCol(NonZeros-4*cap_param%num_symm_gen+3*(i-1)+1)=3+4*(i-1)
        SparseVal(NonZeros-4*cap_param%num_symm_gen+3*(i-1)+1)=-1.d0
      ENDDO
      !...  FINAL GENERATION
      SparseCol(NonZeros-cap_param%num_symm_gen-2)=MatrixSize-cap_param%num_symm_gen-1
      SparseVal(NonZeros-cap_param%num_symm_gen-2)=-1.d0
      SparseCol(NonZeros-cap_param%num_symm_gen-3)=MatrixSize-cap_param%num_symm_gen-3
      SparseVal(NonZeros-cap_param%num_symm_gen-3)=1.d0
      !...  First generation
      SparseCol(1)=1
      Sparseval(1)=-1.d0
      SparseCol(2)=MatrixSize
      SparseCol(3)=1
      SparseVal(3)=1.d0
      SparseCol(4)=2
      SparseVal(4)=-1.d0
      SparseCol(5)=submatrixsize+1
      SparseCol(6)=MatrixSize
      SparseCol(7)=3
      SparseVal(7)=1.d0
      SparseCol(8)=MatrixSize
      SparseCol(9)=3
      SparseVal(9)=-1.d0
      SparseCol(10)=4
      SparseVal(10)=1.d0
      SparseCol(11)=submatrixsize+1
      SparseCol(12)=MatrixSize
      count=12
      DO i=2,cap_param%num_symm_gen-1
      SparseCol(count+1)=4*i-6
      SparseVal(count+1)=1.d0
      SparseCol(count+2)=4*i-3
      SparseVal(count+2)=-1.d0
        DO j=2,i
          SparseCol(count+3+(j-2))=submatrixsize+j-1
        ENDDO
      count=count+i+2
      SparseCol(count)=MatrixSize
      SparseCol(count+1)=5+4*(i-2)
      SparseVal(count+1)=1.d0
      SparseCol(count+2)=6+4*(i-2)
      SparseVal(count+2)=-1.d0
        DO j=2,i+1
          SparseCol(count+3+(j-2))=submatrixsize+j-1
        ENDDO
      count=count+i+3
      SparseCol(count)=MatrixSize
      SparseCol(count+1)=4*i-4
      SparseVal(count+1)=-1.d0
      SparseCol(count+2)=4*i-1
      SparseVal(count+2)=1.d0
         DO j=2,i
          SparseCol(count+3+(j-2))=submatrixsize+j-1
        ENDDO
      count=count+i+2
      SparseCol(count)=MatrixSize
      SparseCol(count+1)=4*i-1
      SparseVal(count+1)=-1.d0
      SparseCol(count+2)=4*i
      SparseVal(count+2)=1.d0
        DO j=2,i+1
          SparseCol(count+3+(j-2))=submatrixsize+j-1
        ENDDO
      count=count+i+3
      SparseCol(count)=MatrixSize
      ENDDO

    call enter_exit(sub_name,2)

end subroutine laddersol_matrix
!
!######################################################################################################
!
subroutine populate_matrix_ladder(ne,NonZeros,submatrixsize,ngen,area,alpha_c,&
       area_scale,length_scale,mu_app,Ppl,Pin,Pout,Pressure,&
      Q01_mthrees,Q_sheet,SparseVal,l_a,rad_a,l_v,rad_v)
!*populate_matrix_ladder:*Sets up ladder matrix entries that are NOT independent of iteration.
    use diagnostics, only: enter_exit
    use arrays, only:dp,capillary_bf_parameters
    use other_consts, only:PI

    type(capillary_bf_parameters) :: cap_param

    integer :: ne,NonZeros,submatrixsize,ngen
    real(dp) :: area,mu_app(ngen),Pin,Pout,Ppl,Pressure(submatrixsize),Q01_mthrees,&
            Q_sheet(ngen),SparseVal(NonZeros),alpha_c,&
            area_scale,length_scale,l_a(ngen),rad_a(ngen),l_v(ngen),rad_v(ngen)



    !    Local variables
    integer :: gen,count,j,zone
    real(dp) :: Q,P_exta,P_extv,radupdate,R_art1,R_art2,&
        R_ven1,R_ven2,SHEET_RES,Q_c,R_sheet(ngen),Q_gen,Hart,&
        Hven,RBC_TT,Pin_sheet,Pout_sheet,area_new,test,&
        recruited,volume_vessels

    character(len=60) :: sub_name

    sub_name = 'populate_matrix_ladder'
    call enter_exit(sub_name,1)
!   RESISTANCE CALCULATIONS STEPPING THROUGH THE GENERATIONS
!   AND CONSERVATION OF FLOW!!
!...  initialising vessel volumes
      volume_vessels=0.d0

!...  Previous iterations estimate for total flow through the system
      !ALYS: at the moment we aren't iterating so use Q01
       Q=Q01_mthrees
       radupdate=0.d0
      DO gen=1,cap_param%num_symm_gen-1
!...    FIRST HALF OF ARTERIOLE
!...    Update radius of arteriole based on inlet pressure
         IF(rad_a(gen).LT.100.d-6) THEN
           P_exta=cap_param%Palv ! From Yen Alveolar pressure dominates vessels <200um diam
         ELSE
           P_exta=-Ppl
         ENDIF
         IF ((Pressure(4*gen-3)-P_exta).LE.cap_param%Pub_a_v)THEN
!            radupdate=rad_a(gen)*(1+(Pressure(4*gen-3)-P_exta)*cap_param%alpha_a)
            radupdate=rad_a(gen)+cap_param%alpha_a*(Pressure(4*gen-3)-P_exta)*&
            (gen-cap_param%num_symm_gen)/(1.d0-cap_param%num_symm_gen)+alpha_c*(1-gen)*&
            (Pressure(4*gen-3)-P_exta)/(2.d0-2.d0*cap_param%num_symm_gen)
         ELSE
!            radupdate=rad_a(gen)*(1+cap_param%Pub_a_v*cap_param%alpha_a)
            radupdate=rad_a(gen)+cap_param%alpha_a*cap_param%Pub_a_v*(gen-cap_param%num_symm_gen)&
            /(1.d0-cap_param%num_symm_gen)+alpha_c*(1-gen)*cap_param%Pub_a_v&
            /(2.d0-2.d0*cap_param%num_symm_gen)
         ENDIF
!         IF(nj_hypoxia.NE.0) THEN
!           IF(rad_a(gen).LE.0.25d0)THEN
!              radupdate=radupdate*k_factor
!           ENDIF
!         ENDIF
         volume_vessels=volume_vessels+&
          (2.d0**gen*(pi*radupdate**2.d0*L_a(gen)/2.d0)*1000.d0**3.d0) !mm3
       test=(2.d0**gen*(pi*radupdate**2.d0*L_a(gen)/2.d0)*1000.d0**3.d0)

!...  Calculate Poiseuille resistance in first half of arteriole - (only
!...  half total generation length)
           R_art1=(8.d0*mu_app(gen)*L_a(gen)/2.d0)/(pi*radupdate**4.d0)

!...    FIRST HALF OF VENULE
!...    Update radius of venule based on inlet pressure NB: May need to
!...     update this later to give an average of inlet and outlet radii
           IF (Pressure(4*gen-1)-cap_param%Palv.LE.cap_param%Pub_a_v)THEN
           radupdate=rad_v(gen)*(1+(Pressure(4*gen-1)-cap_param%Palv)*cap_param%alpha_v)
           ELSE
              radupdate=rad_v(gen)*(1+cap_param%Pub_a_v*cap_param%alpha_v)
           ENDIF
         IF(rad_v(gen).LT.100.d-6) THEN
           P_extv=cap_param%Palv ! From Yen Alveolar pressure dominates vessels <200um diam
         ELSE
           P_extv=-Ppl
         ENDIF
         IF((Pressure(4*gen-1)-P_extv).LE.cap_param%Pub_a_v)THEN
!           radupdate=rad_v(gen)*(1+(Pressure(4*gen-1)-P_extv)*cap_param%alpha_v)
            radupdate=rad_v(gen)+cap_param%alpha_v*(Pressure(4*gen-1)-P_extv)*&
            (gen-cap_param%num_symm_gen)/(1.d0-cap_param%num_symm_gen)+alpha_c*(1-gen)*&
            (Pressure(4*gen-1)-P_extv)/(2.d0-2.d0*cap_param%num_symm_gen)
         ELSE
!            rad_update=rad_v(gen)*(1+cap_param%Pub_a_v*cap_param%alpha_v)
            radupdate=rad_v(gen)+cap_param%alpha_v*cap_param%Pub_a_v*(gen-cap_param%num_symm_gen)&
            /(1.d0-cap_param%num_symm_gen)+alpha_c*(1-gen)*cap_param%Pub_a_v&
            /(2.d0-2.d0*cap_param%num_symm_gen)
         ENDIF
         volume_vessels=volume_vessels+&
          (2.d0**gen*(pi*radupdate**2.d0*L_v(gen)/2.d0)*1000.d0**3.d0) !mm3
       test=(2.d0**gen*(pi*radupdate**2.d0*L_v(gen)/2.d0)*1000.d0**3.d0)

!...   Calculate Poiseuille resistance in first half of venule
           R_ven1=(8.0_dp*mu_app(gen)*L_v(gen)/2.0_dp)/(pi*radupdate**4.0_dp)

!...   CAPILLARY ELEMENT (arteriole + venule + capillary)
!...    pressure into the capillaries
           Pin_sheet=Pressure(4*gen-3)
           Pout_sheet=Pressure(4*gen-1)
!...     calulate resistance and transit time through a single capillary
        CALL CAP_FLOW_SHEET(ne,SHEET_RES,Q_c,Hart,Hven,RBC_TT, &
        zone,Pin_sheet,Pout_sheet,area,area_new,alpha_c,area_scale,&
        length_scale,recruited)
            Q_sheet(gen)=(Pin_sheet-Pout_sheet)/SHEET_RES
            Q_gen=Q_sheet(gen)*2**gen
            R_sheet(gen)=SHEET_RES

!...    Update soln matrix (delta p=QR across a cap)
           SparseVal(NonZeros-cap_param%num_symm_gen-1-3*(cap_param%num_symm_gen-gen))=&
            -SHEET_RES

     !...   SECOND HALF OF ARTERIOLE
!...    Update radius of arteriole based on inlet pressure NB: May need to
!....   update this later to give an average of inlet and outlet radii
      IF (Pressure(4*gen-2)-P_exta.LE.cap_param%Pub_a_v)THEN
!            radupdate=rad_a(gen)*(1+(Pressure(4*gen-2)-P_exta)*cap_param%alpha_a)
            radupdate=rad_a(gen)+cap_param%alpha_a*(Pressure(4*gen-2)-P_exta)*&
            (gen-cap_param%num_symm_gen)/(1.d0-cap_param%num_symm_gen)+alpha_c*(1-gen)*&
            (Pressure(4*gen-2)-P_exta)/(2.d0-2.d0*cap_param%num_symm_gen)
         ELSE
!            radupdate=rad_a(gen)*(1+cap_param%Pub_a_v*cap_param%alpha_a)
            radupdate=rad_a(gen)+cap_param%alpha_a*cap_param%Pub_a_v*(gen-cap_param%num_symm_gen)&
            /(1.d0-cap_param%num_symm_gen)+alpha_c*(1-gen)*cap_param%Pub_a_v&
            /(2.d0-2.d0*cap_param%num_symm_gen)
         ENDIF
!         IF(nj_hypoxia.NE.0) THEN
!           IF(rad_a(gen).LE.0.25d0)THEN
!              radupdate=radupdate*k_factor
!           ENDIF
!         ENDIF
         volume_vessels=volume_vessels+&
          (2.d0**gen*(pi*radupdate**2.d0*L_a(gen)/2.d0)*1000.d0**3.d0) !mm3
       test=(2.d0**gen*(pi*radupdate**2.d0*L_a(gen)/2.d0)*1000.d0**3.d0)

       !...  Calculate Poiseuille resistance in second half of arteriole - (only
       !...   half total generation length)
      R_art2=(8*mu_app(gen)*L_a(gen)/2.d0)/(pi*radupdate**4.d0);

!   SECOND HALF OF VENULE
!...    Update radius - linear with pressure or constant at high pressure
      IF (Pressure(4*gen)-P_extv.LE.cap_param%Pub_a_v)THEN
!           radupdate=rad_v(gen)*(1+(Pressure(4*gen)-P_extv)*cap_param%alpha_v)
            radupdate=rad_v(gen)+cap_param%alpha_v*(Pressure(4*gen)-P_extv)*&
            (gen-cap_param%num_symm_gen)/(1.d0-cap_param%num_symm_gen)+alpha_c*(1-gen)*&
            (Pressure(4*gen)-P_extv)/(2.d0-2.d0*cap_param%num_symm_gen)
         ELSE
!            rad_update=rad_v(gen)*(1+cap_param%Pub_a_v*cap_param%alpha_v)
            radupdate=rad_v(gen)+cap_param%alpha_v*cap_param%Pub_a_v*(gen-cap_param%num_symm_gen)&
            /(1.d0-cap_param%num_symm_gen)+alpha_c*(1-gen)*cap_param%Pub_a_v&
            /(2.d0-2.d0*cap_param%num_symm_gen)
         ENDIF
         volume_vessels=volume_vessels+&
          (2.d0**gen*(pi*radupdate**2.d0*L_v(gen)/2.d0)*1000.d0**3.d0) !mm3
       test=(2.d0**gen*(pi*radupdate**2.d0*L_v(gen)/2.d0)*1000.d0**3.d0)
       !...  Poiseuille resistance in second half of venule
      R_ven2=(8.d0*mu_app(gen)*L_v(gen)/2.d0)/(pi*radupdate**4.d0)

      !...  First generation
       IF (gen.EQ.1) THEN
          SparseVal(2)=-R_art1/2.d0
          SparseVal(5)=R_ven1
          SparseVal(6)=-R_ven1/2.d0
          SparseVal(8)=-R_art2/2.d0
          SparseVal(11)=R_ven2
          SparseVal(12)=-R_ven2/2.d0
          count=12
       ELSE
        DO j=2,gen
          SparseVal(count+3+(j-2))=R_art1/(2.d0**(gen+1-j))
        ENDDO
      count=count+gen+2
      SparseVal(count)=-R_art1/2.d0**gen
        DO j=2,gen+1
          SparseVal(count+3+(j-2))=R_ven1/(2.d0**(gen+1-j))
        ENDDO
      count=count+gen+3
      SparseVal(count)=-R_ven1/2.d0**gen
         DO j=2,gen
          SparseVal(count+3+(j-2))=R_art2/(2.d0**(gen+1-j))
        ENDDO
      count=count+gen+2
      SparseVal(count)=-R_art2/2.d0**gen
        DO j=2,gen+1
          SparseVal(count+3+(j-2))=R_ven2/(2.d0**(gen+1-j))
        ENDDO
      count=count+gen+3
      SparseVal(count)=-R_ven2/2.d0**gen
      ENDIF

      ENDDO
      !...  ------------FINAL GENERATION----------------------------
      !... --------The capillaries covering the alveolar sacs---------
      !...These are just capillary beds without an associated arteriole/venule -
        Pin_sheet=Pressure(4*cap_param%num_symm_gen-6); !%pressure into final capillary sheets
        Pout_sheet=Pressure(4*cap_param%num_symm_gen-4); !%pressure out of final capillary sheets
        CALL CAP_FLOW_SHEET(ne,SHEET_RES,Q_c,Hart,Hven,RBC_TT, &
        zone,Pin_sheet,Pout_sheet,area,area_new,alpha_c,area_scale,&
        length_scale,recruited)
        SparseVal(NonZeros-cap_param%num_symm_gen-1)=-SHEET_RES
            Q_sheet(cap_param%num_symm_gen)=(Pin_sheet-Pout_sheet)/SHEET_RES
            Q_gen=Q_sheet(cap_param%num_symm_gen)*2**gen
            R_sheet(cap_param%num_symm_gen)=SHEET_RES

    call enter_exit(sub_name,2)

end subroutine populate_matrix_ladder
!
!###################################################################################
!
  subroutine cap_flow_sheet(ne,SHEET_RES,Q_c,Hart,Hven,RBC_TT,&
     zone,Pin_sheet,Pout_sheet,area,area_new,alpha_c,area_scale,&
     length_scale,recruited)
!*cap_flow_sheet:* Calculates resistance across a capillary sheet.
    use arrays, only: dp
    use diagnostics, only: enter_exit
    use arrays, only:dp,capillary_bf_parameters

    type(capillary_bf_parameters) :: cap_param

    integer :: ne,zone
    real(dp) :: SHEET_RES,Q_c,Hart,Hven,Pin_sheet,Pout_sheet,area,alpha_c
    real(dp) :: area_scale,length_scale

    !     Local Variables
    real(dp) :: area_new,C,Hmax_art,Hmax_ven,Hub,L_new,P_a,P_ave,&
         P_v,RBC_tt,recruited,waterfall_scale
    character(len=60) :: sub_name

    sub_name = 'cap_flow_sheet'
    call enter_exit(sub_name,1)
    !...  area of sheet is an input. Now area and pathlength need to be scaled.
    area_new=area*area_scale
    L_new=cap_param%L_c*length_scale
    !... Maximum sheet heights
    Hmax_art=cap_param%H0+alpha_c*cap_param%Pub_c
    Hmax_ven=Hmax_art
    !...  Blood pressure in and out of capillary sheet
    P_a=Pin_sheet
    P_v=Pout_sheet
    !...   CAPILLARY RECRUITMENT
    !...   CALCULATE AVERAGE CAPILLARY BLOOD PRESSURE
    P_ave=(P_a+P_v)/2.d0
    !      calculate recruitment proportion
    recruited=1.d0-cap_param%f_rec*EXP(-(P_ave**2.d0)/(cap_param%sigma_rec**2.d0))
    !      multiply flows and transit times
    area_new=area_new*recruited


    IF((P_v-cap_param%Palv).LE.cap_param%Plb_c)THEN
       ! ### Zone 2 (waterfall) scaling
       waterfall_scale=1-cap_param%F_sheet+cap_param%F_sheet* &
          EXP(-(P_v-cap_param%Palv)**2.d0/(2.d0*cap_param%sigma_cap**2.d0))
       area_new=area_new*waterfall_scale
    ENDIF
    !  -----CALCULATING SHEET FLOW----
    !...  Sheet flow model constant, C
    C=area_new/(4.d0*cap_param%mu_c*cap_param%K_cap*cap_param%f_cap*L_new**2*alpha_c)

    !###  Determine what zone we are in and calculate flow and TT



    IF((P_a-cap_param%Palv).LT.cap_param%Plb_c)THEN
       !...   ZONE 1:
       !...   Arteriole and venous pressure both less than alveolar pressure - the
       !...   sheet is collapsed
       zone=1
       Hart=0.d0
       Hven=0.d0
       Q_c=0.d0
       RBC_tt=0.d0 !TEMPORARY






    ELSEIF((P_a-cap_param%Palv).LE.cap_param%Pub_c.AND.(P_v-cap_param%Palv).LE.cap_param%Plb_c)THEN
       !...    ZONE 2:
       zone=2
       Hart=cap_param%H0+alpha_c*(P_a-cap_param%Palv)
       Hven=cap_param%H0
       Q_c=C*(Hart**4.d0-cap_param%H0**4.d0)
       RBC_tt=(3.d0*cap_param%mu_c*cap_param%f_cap*cap_param%K_cap*L_new**2.d0*alpha_c) &
            /(Hart**3.d0-cap_param%H0**3.d0)
    ELSEIF((P_a-cap_param%Palv).GT.cap_param%Pub_c.AND.(P_v-cap_param%Palv).LE.cap_param%Plb_c)THEN
       !...       ZONE 2:
       zone=2
       Hart=Hmax_art
       Hven=cap_param%H0
       Q_c=4.d0*C*alpha_c*(Hmax_art**3.d0*(P_a-cap_param%Palv-cap_param%Pub_c) &
            +(Hmax_art**4.d0-cap_param%H0**4.d0)/(4.d0*alpha_c))
       RBC_tt=(3.d0*cap_param%mu_c*cap_param%f_cap*cap_param%K_cap*L_new**2.d0*alpha_c)/ &
            ((3.d0*alpha_c*Hmax_art**2.d0* &
            (P_a-cap_param%Palv-cap_param%Pub_c)+(Hmax_art**3.d0-cap_param%H0**3.d0)))
    ELSEIF((P_a-cap_param%Palv).LE.cap_param%Pub_c.AND.(P_v-cap_param%Palv).LE.cap_param%Pub_c)THEN
       !...       ZONE3 or 4: The boundary between zone 3 and 4 is not clearcut.
       zone=3 !tmp!!should = 3
       Hart=cap_param%H0+alpha_c*(P_a-cap_param%Palv)
       Hven=cap_param%H0+alpha_c*(P_v-cap_param%Palv)
       Q_c=C*(Hart**4.d0-Hven**4.d0)
       RBC_tt=(3.d0*cap_param%mu_c*cap_param%f_cap*cap_param%K_cap*L_new**2.d0*alpha_c) &
            /(Hart**3.d0-Hven**3.d0)
    ELSEIF((P_a-cap_param%Palv).GT.cap_param%Pub_c.AND.(P_v-cap_param%Palv).LE.cap_param%Pub_c)THEN
       zone=3
       Hart=Hmax_art
       Hven=cap_param%H0+alpha_c*(P_v-cap_param%Palv)
       Hub=cap_param%H0+alpha_c*cap_param%Pub_c
       Q_c=4.d0*C*alpha_c*(Hmax_art**3.d0*(P_a-cap_param%Palv-cap_param%Pub_c)+ &
            (Hub**4.d0-Hven**4.d0)/(4*alpha_c))
       RBC_tt=(3.d0*cap_param%mu_c*cap_param%f_cap*cap_param%K_cap*L_new**2*alpha_c) &
            /(3.d0*alpha_c*Hmax_art**2.d0*(P_a-cap_param%Palv-cap_param%Pub_c)+ &
            (Hmax_art**3.d0-Hven**3.d0))
    ELSEIF((P_a-cap_param%Palv).GT.cap_param%Pub_c.AND.(P_v-cap_param%Palv).GT.cap_param%Pub_c)THEN
       zone=4 !!!tmp should = 3
write(*,*) 'parameters are: ', P_a , cap_param%Palv, cap_param%Pub_c, P_v, cap_param%Plb_c

       Hart=Hmax_art
       Hven=Hmax_ven
       Q_c=4.d0*C*alpha_c*Hart**3.d0*(P_a-P_v)
       RBC_tt=(cap_param%mu_c*cap_param%f_cap*cap_param%K_cap*L_new**2.d0)/(Hart**2.d0*(P_a-P_v))
    ELSE
       !.... SOMETHING HAS GONE TERRIBLY WRONG AS THIS SHOULD BE ALL THE OPTIONS!!
       Q_c=1.d-8
       RBC_tt=0.d0
       write(*,*) 'Error, incorrect option in sheet flow model, something is wrong!', &
         P_a,P_v,cap_param%Palv,cap_param%Pub_c
    ENDIF

    !... RBC transit time (1.4 times faster than blood)
    RBC_tt=RBC_tt/1.4d0
    IF(alpha_c.LT.TOLERANCE)THEN
       C=area_new/(4.d0*cap_param%mu_c*cap_param%K_cap*cap_param%f_cap*L_new**2)
       Hart=Hmax_art
       Hven=Hmax_ven
       Q_c=4.d0*C*Hart**3.d0*(P_a-P_v)
       RBC_tt=(cap_param%mu_c*cap_param%f_cap*cap_param%K_cap*L_new**2.d0)/(Hart**2.d0*(P_a-P_v))
    ENDIF

    IF(Q_c.le.0.d0)THEN ! to acount for small negative flows when pressure in and out of a capillary are the same.
       zone=5
       Q_c=1.d-15
    ENDIF

    IF(zone.eq.1.or.zone.eq.5)THEN
       !...   ZONE 1:
       SHEET_RES=1d12
    ELSE
       !...  Resistance through a single capillary sheet, Pa.s/m^3
       SHEET_RES=(Pin_sheet-Pout_sheet)/Q_c
    ENDIF

    call enter_exit(sub_name,2)

  END subroutine cap_flow_sheet
!
!#####################
!
subroutine cap_specific_parameters(ne,Ppl,alpha_c,area_scale,length_scale,l_a,rad_a,l_v,rad_v,ngen,&
    mu_app,R_in,R_out,L_in,L_out)
    use indices, only: ne_length
    use arrays, only: dp,elem_field
    use diagnostics, only: enter_exit
    use arrays, only:dp,capillary_bf_parameters

    type(capillary_bf_parameters) :: cap_param

    real(dp), intent(in) :: Ppl
    integer, intent(in) :: ngen,ne
    real(dp), intent(inout) :: alpha_c,area_scale,length_scale
    real(dp), intent(inout) :: l_a(ngen),rad_a(ngen),l_v(ngen),rad_v(ngen),mu_app(ngen)
    real(dp), intent(inout) :: R_in,R_out,L_in,L_out
    character(len=60) :: sub_name

    real(dp) :: Ptp,stretch
    integer :: i

    sub_name = 'cap_specific_parameters'
    call enter_exit(sub_name,1)

!...  --CAPILLARY SHEET PROPERTIES--
!...  RELATIONSHIP BETWEEN ALVEOLAR VOLUME AND TRANSPULMONARY PRESURE
!...  Transpulmonary pressure should be defined in Pa so convert to cmH20
!...  for use in this relationship
      Ptp=(cap_param%Palv-(-Ppl))/98.06d0 !Pa -> cmH2O
!...  This assumes that zero pressure reference volume is 20% of TLC
      IF(Ptp.LT.0.d0) THEN
         length_scale=(1.0_dp-0.8_dp*exp(-0.1_dp*0.0_dp))**(1.0_dp/3.0_dp)
         area_scale=(1.0_dp-0.8_dp*exp(-0.1_dp*0.0_dp))**(2.0_dp/3.0_dp)
      ELSE
         length_scale=(1.0_dp-0.8_dp*exp(-0.1_dp*Ptp))**(1.0_dp/3.0_dp)
         area_scale=(1.0_dp-0.8_dp*exp(-0.1_dp*Ptp))**(2.0_dp/3.0_dp)
      ENDIF

!...   KSB 18/08/09: Including effect of lung inflation on sheet compliance
!...   Below value is scaled from dog lung measurements. This is valid in the
!...   human only. When we consider other animals we may need to add an
!...   option which defines alpha_c in each species.
      alpha_c=1.260_dp*((-2.04762e-09_dp*Ptp+1.3019e-07_dp)/98.06_dp) !Units m/cmH2O -> m/Pa


!    --ARTERIOLE AND VENULE PROPERTIES--
!###  APPARENT BLOOD VISCOSITY:
!...  Stepping down linearly with each generation from the larger vessels to (4e-3Pa.s) to his estimate at 30% hematocrit
!...  (1.92e-3Pa.s). (Biomechanics: Circulation)
      DO i=1,cap_param%num_symm_gen
         mu_app(i)=(4.0e-3_dp-(i-1)*(4.0e-3_dp-1.92e-3_dp)/(cap_param%num_symm_gen-1));
      ENDDO

      stretch=1.0_dp
      R_in=R_in/1000.0_dp    !radius of input artery mm->m
      R_out=R_out/1000.0_dp  ! radius of outlet vein mm->m
      L_in=L_in/1000.0_dp
      L_out=L_out/1000.0_dp
!...  Note that stretch is included here so we don't have to add it later
      do i=1,cap_param%num_symm_gen
         L_a(i)=L_in-i*(L_in-cap_param%L_art_terminal*stretch)/cap_param%num_symm_gen
         L_v(i)=L_out-i*(L_in-cap_param%L_vein_terminal*stretch)/cap_param%num_symm_gen
      enddo
      do i=1,cap_param%num_symm_gen
        rad_a(i)=(cap_param%R_art_terminal*sqrt(1.0_dp/stretch)-R_in)*i/cap_param%num_symm_gen+R_in
        rad_v(i)=(cap_param%R_vein_terminal*sqrt(1.0_dp/stretch)-R_out)*i/cap_param%num_symm_gen+R_out
      ENDDO
      cap_param%alpha_a=R_in/(6670.0_dp)
      cap_param%alpha_v=R_out/(6670.0_dp)
      !store element length
      elem_field(ne_length,ne)=L_a(1)*1000.0_dp

    call enter_exit(sub_name,2)
end subroutine cap_specific_parameters
!
!################################################
!
subroutine cap_flow_admit(ne,admit,eff_admit_downstream,Lin,Lout,P1,P2,&
  Ppl,Q01,Rin,Rout,x_cap,y_cap,z_cap,no_freq,harmonic_scale,elast_param)
  use arrays, only: dp,capillary_bf_parameters,elasticity_param,num_units
  use solve, only: pmgmres_ilu_cr
  use other_consts, only:PI
  use diagnostics, only: enter_exit
  use arrays, only:dp,capillary_bf_parameters,fluid_properties
  use math_utilities, only: bessel_complex

  integer,intent(in) :: ne
  integer,intent(in) :: no_freq
  complex(dp), intent(inout) :: admit(no_freq)
  complex(dp), intent(in) :: eff_admit_downstream(no_freq)
  real(dp), intent(inout) ::Lin,Lout,P1,P2,Ppl,Q01,Rin,Rout,x_cap,y_cap,z_cap
  real(dp), intent(in) :: harmonic_scale

  type(elasticity_param) :: elast_param

  type(capillary_bf_parameters) :: cap_param
  type(fluid_properties) :: fp
  integer :: ngen
  real(dp) :: alpha_c,area_scale,length_scale
  real(dp) :: radupdate,P_exta,P_extv,R_art1,R_ven1,R_art2,R_ven2,Q01_mthrees,Pin,Pout
  integer :: gen
  real(dp) :: SHEET_RES,Q_c,Hart,Hven,RBC_TT,area,area_new,recruited,omega
  integer :: zone,nf
  complex(dp) :: bessel0,bessel1,f10,Gamma_sheet
  real(dp) :: wolmer,wavespeed
  integer :: i,iter,j,num_sheet
  integer, allocatable :: SparseCol(:)
  integer, allocatable ::SparseRow(:)
  real(dp) :: ErrorEstimate,Pin_SHEET,Pout_SHEET
  real(dp), allocatable :: Pressure(:)
  real(dp) ::  Qtot,Qgen
  real(dp),allocatable :: Q_sheet(:)
  real(dp),allocatable :: RHS(:)
  real(dp) :: Rtot
  real(dp),allocatable :: Solution(:)
  real(dp),allocatable :: SolutionLast(:)
  real(dp),allocatable :: SparseVal(:)
  real(dp) :: TOTAL_CAP_VOL,TOTAL_SHEET_H,TOTAL_SHEET_SA,&
         TT_TOTAL,R_upstream,R_downstream
  real(dp),allocatable :: l_a(:),rad_a(:),l_v(:),rad_v(:),mu_app(:)
  integer :: MatrixSize,NonZeros,submatrixsize
  real(dp) :: sheet_number
  integer SOLVER_FLAG

  complex(dp), allocatable :: cap_admit(:,:)
  complex(dp), allocatable :: tube_admit(:,:)
  complex(dp), allocatable :: cap_eff_admit(:,:)
  complex(dp), allocatable :: tube_eff_admit(:,:)
  complex(dp), allocatable :: prop_const(:,:)
  complex(dp), allocatable :: prop_const_cap(:,:)

  complex(dp) :: daughter_admit,sister_admit,reflect_coeff,sister_current


  character(len=60) :: sub_name
  integer :: AllocateStatus

  sub_name = 'cap_flow_admit'
  call enter_exit(sub_name,1)

  !     Number of non-zero entries in solution matrix.
  NonZeros=3
  do i=2,cap_param%num_symm_gen
      NonZeros=NonZeros+4*i+10
  enddo
  !     The size of the solution matrix (number of unknown pressures and flows)
  MatrixSize=5*cap_param%num_symm_gen-3
  !!     The number of unknown pressures
  submatrixsize=4*cap_param%num_symm_gen-4
  ngen=cap_param%num_symm_gen

  !...  ---INITIALISATION
  !...  The input Q01 gives us an estimate for flow into the acinus from the large
  !...  vessel model.
  !...  This is in mm^3/s and needs to be converted to m^3/s to use in calculating
  !...  arteriole and venule resistance
  Q01_mthrees=Q01/1.d9 !mm3/s->m3/s
  Pin = P1
  Pout = P2
  !     Sheet area (unscaled):
  !...  We define a sheet area for input into the capillary model.
  !...  This area is at full inflation and will be scaled within CAP_FLOW_SHEET
  !...  Area of an individual sheet
  sheet_number=0
  DO i=1,cap_param%num_symm_gen
      sheet_number=sheet_number+2.d0**i
  ENDDO
  area=cap_param%total_cap_area/(sheet_number*num_units) !m^2
  ngen=cap_param%num_symm_gen
  !1. need to resolve the micro-unit flow to get correct pressure and flow in each unit
  allocate (Pressure(submatrixsize), STAT = AllocateStatus)
  if (AllocateStatus /= 0) STOP "*** Not enough memory for solver_solution array Press ***"
  allocate (SparseCol(NonZeros), STAT = AllocateStatus)
  if (AllocateStatus /= 0) STOP "*** Not enough memory for solver_solution array SparseCol***"
  allocate (SparseVal(NonZeros), STAT = AllocateStatus)
  if (AllocateStatus /= 0) STOP "*** Not enough memory for solver_solution array  SParseVal***"
  allocate (SparseRow(MatrixSize+1), STAT = AllocateStatus)
  if (AllocateStatus /= 0) STOP "*** Not enough memory for solver_solution array SparseRow ***"
  allocate (Solution(MatrixSize), STAT = AllocateStatus)
  if (AllocateStatus /= 0) STOP "*** Not enough memory for solver_solution array Solution ***"
  allocate (SolutionLast(MatrixSize), STAT = AllocateStatus)
  if (AllocateStatus /= 0) STOP "*** Not enough memory for solver_solution array SolutionLast***"
  allocate (RHS(MatrixSize), STAT = AllocateStatus)
  if (AllocateStatus /= 0) STOP "*** Not enough memory for solver_solution array RHS***"
  allocate (l_a(ngen), STAT = AllocateStatus)
  if (AllocateStatus /= 0) STOP "*** Not enough memory for solver_solution array l_a***"
  allocate (rad_a(ngen), STAT = AllocateStatus)
  if (AllocateStatus /= 0) STOP "*** Not enough memory for solver_solution array rad_a***"
  allocate (l_v(ngen), STAT = AllocateStatus)
  if (AllocateStatus /= 0) STOP "*** Not enough memory for solver_solution array l_v ***"
  allocate (rad_v(ngen), STAT = AllocateStatus)
  if (AllocateStatus /= 0) STOP "*** Not enough memory for solver_solution array rad_v ***"
  allocate (Q_Sheet(ngen), STAT = AllocateStatus)
  if (AllocateStatus /= 0) STOP "*** Not enough memory for solver_solution array Q_sheet***"
  allocate (mu_app(ngen), STAT = AllocateStatus)
  if (AllocateStatus /= 0) STOP "*** Not enough memory for solver_solution array mu_app***"

  Pressure=0.0_dp
  SparseCol=0
  SparseRow=0
  SparseVal=0.0_dp
  Solution=0.0_dp
  SolutionLast=0.0_dp

  !!...  Initial guess for pressure distribution lets say all arterial pressures are the same
  !!...  and all the venous pressures are the same solution appears independent of this.
  DO i=1,cap_param%num_symm_gen-1
      Pressure(4*i-3)=1000.0_dp ! Pa
      Pressure(4*i-2)=1000.0_dp
      Pressure(4*i-1)=100.0_dp
      Pressure(4*i)=100.0_dp
  ENDDO


  !###  INITIAL SOLUTION GUESS
  DO i=1,submatrixsize
      solution(i)=Pressure(i)
  ENDDO
  DO i=submatrixsize+1,matrixSize-1
      solution(i)=Q01_mthrees/2**cap_param%num_symm_gen
  ENDDO
  Solution(Matrixsize)=Q01_mthrees
  !###  INITIALISE SOLUTIONLAST
  DO j=1,MatrixSize
      SolutionLast(j)=Solution(j)
  ENDDO

  !### INPUT TO THE LADDER MODEL THAT IS INDEPENDENT OF ITERATION
  CALL LADDERSOL_MATRIX(NonZeros,MatrixSize,submatrixsize,&
      SparseCol,SparseRow,SparseVal,RHS,Pin,Pout)

  CALL cap_specific_parameters(ne,Ppl,alpha_c,area_scale,length_scale,l_a,rad_a,l_v,rad_v,ngen,&
      mu_app,Rin,Rout,Lin,Lout)
  !### ITERATIVE LOOP
  iter=0
  ErrorEstimate=1.d10
  DO WHILE(ErrorEstimate.GT.1.0d-9.AND.iter.LT.100)
      iter=iter+1
      !...  CALCULATE RESISTANCE GIVEN CURRENT PRESSURE AND FLOW - THEN UPDATE
      !...  SparseVal- THese are the only elements of the solution matrix that need
      !.... iteratively updating

      CALL POPULATE_MATRIX_LADDER(ne,NonZeros,submatrixsize,ngen,area,alpha_c,&
          area_scale,length_scale,mu_app,Ppl,Pin,Pout,Pressure,&
          Q01_mthrees,Q_sheet,SparseVal,l_a,rad_a,l_v,rad_v)


      call pmgmres_ilu_cr(MatrixSize, NonZeros, SparseRow, SparseCol, SparseVal, &
          Solution, RHS, 500, 500,1.d-5,1.d-4,SOLVER_FLAG)


      DO j=1,submatrixsize
          Pressure(j)=Solution(j)
      ENDDO
      Q01_mthrees=Solution(MatrixSize)
      !     Estimating Error in solution
      ErrorEstimate=0.d0
      DO i=1,MatrixSize
          ErrorEstimate=ErrorEstimate+&
              DABS((Solution(i)-SolutionLast(i))**2.d0&
              /Solution(i)**2.d0)
          SolutionLast(i)=Solution(i)
      ENDDO
      ErrorEstimate=ErrorEstimate/MatrixSize
<<<<<<< HEAD

  ENDDO

  Qtot=0
  Do i=1,cap_param%num_symm_gen
     Qtot=Qtot+Q_sheet(i)*2.d0**i
  ENDDO

  deallocate (SparseCol, STAT = AllocateStatus)
  deallocate (SparseRow, STAT = AllocateStatus)
  deallocate (SparseRow, STAT = AllocateStatus)
  deallocate (Solution, STAT = AllocateStatus)
  deallocate (SolutionLast, STAT = AllocateStatus)
  deallocate (RHS, STAT = AllocateStatus)

  allocate (cap_admit(ngen,no_freq), STAT = AllocateStatus)
  if (AllocateStatus /= 0) STOP "*** Not enough memory for cap_admit ***"
  allocate(tube_admit(4*ngen,no_freq), STAT = AllocateStatus)
  if (AllocateStatus /= 0) STOP "*** Not enough memory for tube_admit ***"
  allocate (cap_eff_admit(ngen,no_freq), STAT = AllocateStatus)
  if (AllocateStatus /= 0) STOP "*** Not enough memory for cap_eff_admit ***"
  allocate(tube_eff_admit(4*ngen,no_freq), STAT = AllocateStatus)
  if (AllocateStatus /= 0) STOP "*** Not enough memory for tube_eff_admit ***"
  allocate(prop_const(4*ngen,no_freq), STAT = AllocateStatus)
  if (AllocateStatus /= 0) STOP "*** Not enough memory for prop_const ***"
  allocate(prop_const_cap(ngen,no_freq), STAT = AllocateStatus)
  if (AllocateStatus /= 0) STOP "*** Not enough memory for prop_const_cap ***"



  cap_admit=cmplx(0.0_dp,0.0_dp,8) !initialise
  tube_admit=cmplx(0.0_dp,0.0_dp,8) !initialise
  cap_eff_admit=cmplx(0.0_dp,0.0_dp,8) !initialise
  tube_eff_admit=cmplx(0.0_dp,0.0_dp,8) !initialise
  prop_const=cmplx(0.0_dp,0.0_dp,8) !initialise
  prop_const_cap=cmplx(0.0_dp,0.0_dp,8) !initialise


  radupdate=0.d0
  do gen=1,cap_param%num_symm_gen-1
    Q01_mthrees=Qtot/2.0_dp
!!...    FIRST HALF OF ARTERIOLE
    if(rad_a(gen).LT.100.d-6) then
      P_exta=cap_param%Palv ! From Yen Alveolar pressure dominates vessels <200um diam
    else
      P_exta=-Ppl
    endif
    if ((Pin-P_exta).LE.cap_param%Pub_a_v)THEN
      radupdate=rad_a(gen)+cap_param%alpha_a*(Pin-P_exta)*&
         (gen-cap_param%num_symm_gen)/(1.d0-cap_param%num_symm_gen)+alpha_c*(1-gen)*&
         (Pin-P_exta)/(2.d0-2.d0*cap_param%num_symm_gen)
    else
      radupdate=rad_a(gen)+cap_param%alpha_a*cap_param%Pub_a_v*(gen-cap_param%num_symm_gen)&
        /(1.d0-cap_param%num_symm_gen)+alpha_c*(1-gen)*cap_param%Pub_a_v&
        /(2.d0-2.d0*cap_param%num_symm_gen)
    endif
!!...  Calculate Poiseuille resistance in first half of arteriole - (only
!!...  half total generation length)
     R_art1=(8.d0*mu_app(gen)*L_a(gen)/2.d0)/(PI*radupdate**4.d0)
     Pin=Pin-R_art1*Q01_mthrees
     do nf=1,no_freq !radius needs to  be multipled by 1000 to go to mm (units of rest of model)
      !!!ARC TO FIX alpha_a is in m/Pa, need in 1/Pa (just read in from main model?)
       omega=nf*2*PI*harmonic_scale
       wolmer=(radupdate*1000.0_dp)*sqrt(omega*fp%blood_density/mu_app(gen))
       call bessel_complex(wolmer*cmplx(0.0_dp,1.0_dp,8)**(3.0_dp/2.0_dp),bessel0,bessel1)
       f10=2*bessel1/(wolmer*cmplx(0.0_dp,1.0_dp,8)**(3.0_dp/2.0_dp)*bessel0)
       wavespeed=sqrt(1.0_dp/(2*fp%blood_density*(elast_param%elasticity_parameters(1))))*sqrt(1-f10)!alpha in the sense of this model is 1/Pa so has to be dovided by radius
       tube_admit(gen,nf)=PI*(radupdate*1000.0_dp)**2/(fp%blood_density*wavespeed/sqrt(1-f10))*sqrt(1-f10)
       prop_const(gen,nf)=cmplx(0.0_dp,1.0_dp,8)*omega/(wavespeed)
     enddo
!!...    FIRST HALF OF VENULE
!!...    Update radius of venule based on outlet pressure
     if(rad_v(gen).LT.100.d-6) THEN
       P_extv=cap_param%Palv ! From Yen Alveolar pressure dominates vessels <200um diam
     else
       P_extv=-Ppl
     endif
     if((Pout-P_extv).LE.cap_param%Pub_a_v)THEN
       radupdate=rad_v(gen)+cap_param%alpha_v*(Pout-P_extv)*&
         (gen-cap_param%num_symm_gen)/(1.d0-cap_param%num_symm_gen)+alpha_c*(1-gen)*&
         (Pout-P_extv)/(2.d0-2.d0*cap_param%num_symm_gen)
     else
       radupdate=rad_v(gen)+cap_param%alpha_v*cap_param%Pub_a_v*(gen-cap_param%num_symm_gen)&
         /(1.d0-cap_param%num_symm_gen)+alpha_c*(1-gen)*cap_param%Pub_a_v&
         /(2.d0-2.d0*cap_param%num_symm_gen)
     endif
!!...   Calculate Poiseuille resistance in first half of venule
     R_ven1=(8.0_dp*mu_app(gen)*L_v(gen)/2.0_dp)/(pi*radupdate**4.0_dp)
     Pout=Pout+R_ven1*Q01_mthrees
     do nf=1,no_freq !radius needs to  be multipled by 1000 to go to mm (units of rest of model)
       omega=nf*2*PI*harmonic_scale
       wolmer=(radupdate*1000.0_dp)*sqrt(omega*fp%blood_density/mu_app(gen))
       call bessel_complex(wolmer*cmplx(0.0_dp,1.0_dp,8)**(3.0_dp/2.0_dp),bessel0,bessel1)
       f10=2*bessel1/(wolmer*cmplx(0.0_dp,1.0_dp,8)**(3.0_dp/2.0_dp)*bessel0)
       wavespeed=sqrt(1.0_dp/(2*fp%blood_density*elast_param%elasticity_parameters(1)))*sqrt(1-f10) !mm/s
       tube_admit(gen+2*ngen,nf)=PI*(radupdate*1000.0_dp)**2/(fp%blood_density*wavespeed/sqrt(1-f10))*sqrt(1-f10)!mm3/Pa.s
       prop_const(gen+2*ngen,nf)=cmplx(0.0_dp,1.0_dp,8)*omega/(wavespeed)!1/mm
     enddo

!!...   CAPILLARY ELEMENT (arteriole + venule + capillary)
     Q01_mthrees=Q01_mthrees-Q_sheet(gen)
     Hart=cap_param%H0+alpha_c*(Pressure(4*gen-3)-cap_param%Palv)
     Hven=cap_param%H0+alpha_c*(Pressure(4*gen-1)-cap_param%Palv)
     do nf=1,no_freq
      omega=nf*2*PI*harmonic_scale
     Gamma_sheet=sqrt(omega*Hart**3*cap_param%L_c**2*alpha_c/&
        (cap_param%mu_c*cap_param%K_cap*cap_param%F_cap))*&
        sqrt(cmplx(0.0_dp,1.0_dp,8))*1000.0_dp**3 !mm3/Pa.s
       cap_admit(gen,nf)=Gamma_sheet
          prop_const_cap(gen,nf)=sqrt(cmplx(0.0_dp,1.0_dp,8)*&
            cap_param%mu_c*cap_param%K_cap*cap_param%F_cap*omega*alpha_c/(Hart**3))/1000.0_dp!1/mm
     enddo
     !...   SECOND HALF OF ARTERIOLE
!...    Update radius of arteriole based on inlet pressure
     if(Pin-P_exta.LE.cap_param%Pub_a_v)THEN
       radupdate=rad_a(gen)+cap_param%alpha_a*(Pin-P_exta)*&
         (gen-cap_param%num_symm_gen)/(1.d0-cap_param%num_symm_gen)+alpha_c*(1-gen)*&
         (Pin-P_exta)/(2.d0-2.d0*cap_param%num_symm_gen)
     else
       radupdate=rad_a(gen)+cap_param%alpha_a*cap_param%Pub_a_v*(gen-cap_param%num_symm_gen)&
         /(1.d0-cap_param%num_symm_gen)+alpha_c*(1-gen)*cap_param%Pub_a_v&
         /(2.d0-2.d0*cap_param%num_symm_gen)
     endif

       !...  Calculate Poiseuille resistance in second half of arteriole - (only
       !...   half total generation length)
      R_art2=(8*mu_app(gen)*L_a(gen)/2.d0)/(pi*radupdate**4.d0)
      Pin=Pin-R_art2*Q01_mthrees

     do nf=1,no_freq !radius needs to  be multipled by 1000 to go to mm (units of rest of model)
       omega=nf*2*PI*harmonic_scale
       wolmer=(radupdate*1000.0_dp)*sqrt(omega*fp%blood_density/mu_app(gen))
       call bessel_complex(wolmer*cmplx(0.0_dp,1.0_dp,8)**(3.0_dp/2.0_dp),bessel0,bessel1)
       f10=2*bessel1/(wolmer*cmplx(0.0_dp,1.0_dp,8)**(3.0_dp/2.0_dp)*bessel0)
       wavespeed=sqrt(1.0_dp/(2*fp%blood_density*elast_param%elasticity_parameters(1)))*sqrt(1-f10)
       tube_admit(gen+ngen,nf)=PI*(radupdate*1000.0_dp)**2/(fp%blood_density*wavespeed/sqrt(1-f10))*sqrt(1-f10)
       prop_const(gen+ngen,nf)=cmplx(0.0_dp,1.0_dp,8)*omega/(wavespeed)
     enddo

=======

  ENDDO

  Qtot=0
  Do i=1,cap_param%num_symm_gen
     Qtot=Qtot+Q_sheet(i)*2.d0**i
  ENDDO

  deallocate (SparseCol, STAT = AllocateStatus)
  deallocate (SparseRow, STAT = AllocateStatus)
  deallocate (SparseRow, STAT = AllocateStatus)
  deallocate (Solution, STAT = AllocateStatus)
  deallocate (SolutionLast, STAT = AllocateStatus)
  deallocate (RHS, STAT = AllocateStatus)

  allocate (cap_admit(ngen,no_freq), STAT = AllocateStatus)
  if (AllocateStatus /= 0) STOP "*** Not enough memory for cap_admit ***"
  allocate(tube_admit(4*ngen,no_freq), STAT = AllocateStatus)
  if (AllocateStatus /= 0) STOP "*** Not enough memory for tube_admit ***"
  allocate (cap_eff_admit(ngen,no_freq), STAT = AllocateStatus)
  if (AllocateStatus /= 0) STOP "*** Not enough memory for cap_eff_admit ***"
  allocate(tube_eff_admit(4*ngen,no_freq), STAT = AllocateStatus)
  if (AllocateStatus /= 0) STOP "*** Not enough memory for tube_eff_admit ***"
  allocate(prop_const(4*ngen,no_freq), STAT = AllocateStatus)
  if (AllocateStatus /= 0) STOP "*** Not enough memory for prop_const ***"
  allocate(prop_const_cap(ngen,no_freq), STAT = AllocateStatus)
  if (AllocateStatus /= 0) STOP "*** Not enough memory for prop_const_cap ***"



  cap_admit=cmplx(0.0_dp,0.0_dp,8) !initialise
  tube_admit=cmplx(0.0_dp,0.0_dp,8) !initialise
  cap_eff_admit=cmplx(0.0_dp,0.0_dp,8) !initialise
  tube_eff_admit=cmplx(0.0_dp,0.0_dp,8) !initialise
  prop_const=cmplx(0.0_dp,0.0_dp,8) !initialise
  prop_const_cap=cmplx(0.0_dp,0.0_dp,8) !initialise


  radupdate=0.d0
  do gen=1,cap_param%num_symm_gen-1
    Q01_mthrees=Qtot/2.0_dp
!!...    FIRST HALF OF ARTERIOLE
    if(rad_a(gen).LT.100.d-6) then
      P_exta=cap_param%Palv ! From Yen Alveolar pressure dominates vessels <200um diam
    else
      P_exta=-Ppl
    endif
    if ((Pin-P_exta).LE.cap_param%Pub_a_v)THEN
      radupdate=rad_a(gen)+cap_param%alpha_a*(Pin-P_exta)*&
         (gen-cap_param%num_symm_gen)/(1.d0-cap_param%num_symm_gen)+alpha_c*(1-gen)*&
         (Pin-P_exta)/(2.d0-2.d0*cap_param%num_symm_gen)
    else
      radupdate=rad_a(gen)+cap_param%alpha_a*cap_param%Pub_a_v*(gen-cap_param%num_symm_gen)&
        /(1.d0-cap_param%num_symm_gen)+alpha_c*(1-gen)*cap_param%Pub_a_v&
        /(2.d0-2.d0*cap_param%num_symm_gen)
    endif
!!...  Calculate Poiseuille resistance in first half of arteriole - (only
!!...  half total generation length)
     R_art1=(8.d0*mu_app(gen)*L_a(gen)/2.d0)/(PI*radupdate**4.d0)
     Pin=Pin-R_art1*Q01_mthrees
     do nf=1,no_freq !radius needs to  be multipled by 1000 to go to mm (units of rest of model)
      !!!ARC TO FIX alpha_a is in m/Pa, need in 1/Pa (just read in from main model?)
       omega=nf*2*PI*harmonic_scale
       wolmer=(radupdate*1000.0_dp)*sqrt(omega*fp%blood_density/mu_app(gen))
       call bessel_complex(wolmer*cmplx(0.0_dp,1.0_dp,8)**(3.0_dp/2.0_dp),bessel0,bessel1)
       f10=2*bessel1/(wolmer*cmplx(0.0_dp,1.0_dp,8)**(3.0_dp/2.0_dp)*bessel0)
       wavespeed=sqrt(1.0_dp/(2*fp%blood_density*(elast_param%elasticity_parameters(1))))*sqrt(1-f10)!alpha in the sense of this model is 1/Pa so has to be dovided by radius
       tube_admit(gen,nf)=PI*(radupdate*1000.0_dp)**2/(fp%blood_density*wavespeed/sqrt(1-f10))*sqrt(1-f10)
       prop_const(gen,nf)=cmplx(0.0_dp,1.0_dp,8)*omega/(wavespeed)
     enddo
!!...    FIRST HALF OF VENULE
!!...    Update radius of venule based on outlet pressure
     if(rad_v(gen).LT.100.d-6) THEN
       P_extv=cap_param%Palv ! From Yen Alveolar pressure dominates vessels <200um diam
     else
       P_extv=-Ppl
     endif
     if((Pout-P_extv).LE.cap_param%Pub_a_v)THEN
       radupdate=rad_v(gen)+cap_param%alpha_v*(Pout-P_extv)*&
         (gen-cap_param%num_symm_gen)/(1.d0-cap_param%num_symm_gen)+alpha_c*(1-gen)*&
         (Pout-P_extv)/(2.d0-2.d0*cap_param%num_symm_gen)
     else
       radupdate=rad_v(gen)+cap_param%alpha_v*cap_param%Pub_a_v*(gen-cap_param%num_symm_gen)&
         /(1.d0-cap_param%num_symm_gen)+alpha_c*(1-gen)*cap_param%Pub_a_v&
         /(2.d0-2.d0*cap_param%num_symm_gen)
     endif
!!...   Calculate Poiseuille resistance in first half of venule
     R_ven1=(8.0_dp*mu_app(gen)*L_v(gen)/2.0_dp)/(pi*radupdate**4.0_dp)
     Pout=Pout+R_ven1*Q01_mthrees
     do nf=1,no_freq !radius needs to  be multipled by 1000 to go to mm (units of rest of model)
       omega=nf*2*PI*harmonic_scale
       wolmer=(radupdate*1000.0_dp)*sqrt(omega*fp%blood_density/mu_app(gen))
       call bessel_complex(wolmer*cmplx(0.0_dp,1.0_dp,8)**(3.0_dp/2.0_dp),bessel0,bessel1)
       f10=2*bessel1/(wolmer*cmplx(0.0_dp,1.0_dp,8)**(3.0_dp/2.0_dp)*bessel0)
       wavespeed=sqrt(1.0_dp/(2*fp%blood_density*elast_param%elasticity_parameters(1)))*sqrt(1-f10) !mm/s
       tube_admit(gen+2*ngen,nf)=PI*(radupdate*1000.0_dp)**2/(fp%blood_density*wavespeed/sqrt(1-f10))*sqrt(1-f10)!mm3/Pa.s
       prop_const(gen+2*ngen,nf)=cmplx(0.0_dp,1.0_dp,8)*omega/(wavespeed)!1/mm
     enddo

!!...   CAPILLARY ELEMENT (arteriole + venule + capillary)
     Q01_mthrees=Q01_mthrees-Q_sheet(gen)
     Hart=cap_param%H0+alpha_c*(Pressure(4*gen-3)-cap_param%Palv)
     Hven=cap_param%H0+alpha_c*(Pressure(4*gen-1)-cap_param%Palv)
     do nf=1,no_freq
      omega=nf*2*PI*harmonic_scale
     Gamma_sheet=sqrt(omega*Hart**3*cap_param%L_c**2*alpha_c/&
        (cap_param%mu_c*cap_param%K_cap*cap_param%F_cap))*&
        sqrt(cmplx(0.0_dp,1.0_dp,8))*1000.0_dp**3 !mm3/Pa.s
       cap_admit(gen,nf)=Gamma_sheet
          prop_const_cap(gen,nf)=sqrt(cmplx(0.0_dp,1.0_dp,8)*&
            cap_param%mu_c*cap_param%K_cap*cap_param%F_cap*omega*alpha_c/(Hart**3))/1000.0_dp!1/mm
     enddo
     !...   SECOND HALF OF ARTERIOLE
!...    Update radius of arteriole based on inlet pressure
     if(Pin-P_exta.LE.cap_param%Pub_a_v)THEN
       radupdate=rad_a(gen)+cap_param%alpha_a*(Pin-P_exta)*&
         (gen-cap_param%num_symm_gen)/(1.d0-cap_param%num_symm_gen)+alpha_c*(1-gen)*&
         (Pin-P_exta)/(2.d0-2.d0*cap_param%num_symm_gen)
     else
       radupdate=rad_a(gen)+cap_param%alpha_a*cap_param%Pub_a_v*(gen-cap_param%num_symm_gen)&
         /(1.d0-cap_param%num_symm_gen)+alpha_c*(1-gen)*cap_param%Pub_a_v&
         /(2.d0-2.d0*cap_param%num_symm_gen)
     endif

       !...  Calculate Poiseuille resistance in second half of arteriole - (only
       !...   half total generation length)
      R_art2=(8*mu_app(gen)*L_a(gen)/2.d0)/(pi*radupdate**4.d0)
      Pin=Pin-R_art2*Q01_mthrees

     do nf=1,no_freq !radius needs to  be multipled by 1000 to go to mm (units of rest of model)
       omega=nf*2*PI*harmonic_scale
       wolmer=(radupdate*1000.0_dp)*sqrt(omega*fp%blood_density/mu_app(gen))
       call bessel_complex(wolmer*cmplx(0.0_dp,1.0_dp,8)**(3.0_dp/2.0_dp),bessel0,bessel1)
       f10=2*bessel1/(wolmer*cmplx(0.0_dp,1.0_dp,8)**(3.0_dp/2.0_dp)*bessel0)
       wavespeed=sqrt(1.0_dp/(2*fp%blood_density*elast_param%elasticity_parameters(1)))*sqrt(1-f10)
       tube_admit(gen+ngen,nf)=PI*(radupdate*1000.0_dp)**2/(fp%blood_density*wavespeed/sqrt(1-f10))*sqrt(1-f10)
       prop_const(gen+ngen,nf)=cmplx(0.0_dp,1.0_dp,8)*omega/(wavespeed)
     enddo

>>>>>>> 6bd46b33
!   SECOND HALF OF VENULE
!...    Update radius - linear with pressure or constant at high pressure
     if (Pout-P_extv.LE.cap_param%Pub_a_v)THEN
       radupdate=rad_v(gen)+cap_param%alpha_v*(Pout-P_extv)*&
         (gen-cap_param%num_symm_gen)/(1.d0-cap_param%num_symm_gen)+alpha_c*(1-gen)*&
          (Pout-P_extv)/(2.d0-2.d0*cap_param%num_symm_gen)
     else
      radupdate=rad_v(gen)+cap_param%alpha_v*cap_param%Pub_a_v*(gen-cap_param%num_symm_gen)&
        /(1.d0-cap_param%num_symm_gen)+alpha_c*(1-gen)*cap_param%Pub_a_v&
        /(2.d0-2.d0*cap_param%num_symm_gen)
     endif
     R_ven2=(8.d0*mu_app(gen)*L_v(gen)/2.d0)/(pi*radupdate**4.d0)
     Pout=Pout-R_ven2*Q01_mthrees
     do nf=1,no_freq !radius needs to  be multipled by 1000 to go to mm (units of rest of model)
       omega=nf*2*PI*harmonic_scale
       wolmer=(radupdate*1000.0_dp)*sqrt(omega*fp%blood_density/mu_app(gen))
       call bessel_complex(wolmer*cmplx(0.0_dp,1.0_dp,8)**(3.0_dp/2.0_dp),bessel0,bessel1)
       f10=2*bessel1/(wolmer*cmplx(0.0_dp,1.0_dp,8)**(3.0_dp/2.0_dp)*bessel0)
       wavespeed=sqrt(1.0_dp/(2*fp%blood_density*elast_param%elasticity_parameters(1)))*sqrt(1-f10) !mm/s
       tube_admit(gen+3*ngen,nf)=PI*(radupdate*1000.0_dp)**2/(fp%blood_density*wavespeed/sqrt(1-f10))*sqrt(1-f10)
       prop_const(gen+3*ngen,nf)=cmplx(0.0_dp,1.0_dp,8)*omega/(wavespeed) !1/mm
     enddo
  enddo
  !!...   CAPILLARY ELEMENT (arteriole + venule + capillary)  at terminal
    Pin_sheet=Pressure(4*cap_param%num_symm_gen-6) !%pressure into final capillary sheets
    Pout_sheet=Pressure(4*cap_param%num_symm_gen-4) !%pressure out of final capillary sheets
    Hart=cap_param%H0+alpha_c*(Pin_sheet-cap_param%Palv)
    Hven=cap_param%H0+alpha_c*(Pout_sheet-cap_param%Palv)
    do nf=1,no_freq
     omega=nf*2*PI*harmonic_scale
     Gamma_sheet=sqrt(omega*Hart**3*cap_param%L_c**2*alpha_c/&
        (cap_param%mu_c*cap_param%K_cap*cap_param%F_cap))*&
        sqrt(cmplx(0.0_dp,1.0_dp,8))*1000.0_dp**3
     gen=cap_param%num_symm_gen
       cap_admit(gen,nf)=Gamma_sheet
          prop_const_cap(gen,nf)=sqrt(cmplx(0.0_dp,1.0_dp,8)*&
            cap_param%mu_c*cap_param%K_cap*cap_param%F_cap*omega*alpha_c/(Hart**3))/1000.0_dp!1/mm
     enddo
  !FIRST GENERATION - need to relate to vein outlet admittance
  !first vein in generation
  do nf=1,no_freq
  !sister and vessel are identical H=1.0
   reflect_coeff=(2*tube_admit(1+2*ngen,nf)-eff_admit_downstream(nf))/(eff_admit_downstream(nf)+2*tube_admit(1+2*ngen,nf))
   tube_eff_admit(1+2*ngen,nf)=tube_admit(1+2*ngen,nf)*(1&
              -reflect_coeff*exp(-2.0_dp*prop_const(1+2*ngen,nf)*L_v(1)*1000.0_dp/2.0_dp))/&
              (1+reflect_coeff*exp(-2.0_dp*prop_const(1+2*ngen,nf)*L_v(1)*1000.0_dp/2.0_dp))
  enddo
  !Now second vein and then capillary
  do nf=1,no_freq
  !Sister is capillary, vessel of interest is the vein
    sister_current=exp(-1.0_dp*prop_const_cap(1,nf)*cap_param%L_c*1000.0_dp)/&
      exp(-1.0_dp*prop_const(1+3*ngen,nf)*L_v(1)*1000.0_dp)
     reflect_coeff=(tube_admit(1+3*ngen,nf)+(2*sister_current-1)*cap_admit(1,nf)-tube_admit(1+2*ngen,nf))&
       /(tube_admit(1+2*ngen,nf)+tube_admit(1+3*ngen,nf)+cap_admit(1,nf))
     tube_eff_admit(1+3*ngen,nf)=tube_admit(1+3*ngen,nf)*(1&
              -reflect_coeff*exp(-2.0_dp*prop_const(1+3*ngen,nf)*L_v(1)*1000.0_dp/2.0_dp))/&
              (1+reflect_coeff*exp(-2.0_dp*prop_const(1+3*ngen,nf)*L_v(1)*1000.0_dp/2.0_dp))
     !sister is the tube current is the capillary
     sister_current=exp(-1.0_dp*prop_const(1+3*ngen,nf)*L_v(1)*1000.0_dp/2.0_dp)/&
        exp(-1.0_dp*prop_const_cap(1,nf)*cap_param%L_c*1000.0_dp)
     reflect_coeff=((2*sister_current-1)*tube_admit(1+3*ngen,nf)+cap_admit(1,nf)-tube_admit(1+2*ngen,nf))&
       /(tube_admit(1+2*ngen,nf)+tube_admit(1+3*ngen,nf)+cap_admit(1,nf))
     cap_eff_admit(1,nf)=cap_admit(1,nf)*(1&
       -reflect_coeff*exp(-2.0_dp*prop_const_cap(1,nf)*cap_param%L_c*1000.0_dp))/&
       (1+reflect_coeff*exp(-2.0_dp*prop_const_cap(1,nf)*cap_param%L_c*1000.0_dp))
  enddo

  do gen=2,cap_param%num_symm_gen-1
    do nf =1,no_freq
      !Next two vessels are identical
      reflect_coeff=(2*tube_admit(gen+2*ngen,nf)-tube_admit(gen+2*ngen-1,nf))&
        /(tube_admit(gen+2*ngen-1,nf)+2*tube_admit(gen+2*ngen,nf))
       tube_eff_admit(gen+2*ngen,nf)=tube_admit(gen+2*ngen,nf)*(1&
              -reflect_coeff*exp(-2.0_dp*prop_const(gen+2*ngen,nf)*L_v(gen)*1000.0_dp/2.0_dp))/&
              (1+reflect_coeff*exp(-2.0_dp*prop_const(gen+2*ngen,nf)*L_v(gen)*1000.0_dp/2.0_dp))
      !Next up a vein plus a capillary
      sister_current=exp(-1.0_dp*prop_const_cap(gen,nf)*cap_param%L_c*1000.0_dp)/&
        exp(-1.0_dp*prop_const(gen+3*ngen,nf)*L_v(gen)*1000.0_dp/2.0_dp)
      reflect_coeff=(tube_admit(gen+3*ngen,nf)+(2*sister_current-1)*cap_admit(gen,nf)-tube_admit(gen+2*ngen,nf))&
        /(tube_admit(gen+2*ngen,nf)+tube_admit(gen+3*ngen,nf)+cap_admit(gen,nf))
      tube_eff_admit(gen+3*ngen,nf)=tube_admit(gen+3*ngen,nf)*(1&
              -reflect_coeff*exp(-2.0_dp*prop_const(gen+3*ngen,nf)*L_v(gen)*1000.0_dp/2.0_dp))/&
              (1+reflect_coeff*exp(-2.0_dp*prop_const(gen+3*ngen,nf)*L_v(gen)*1000.0_dp/2.0_dp))
      !sister is the tube current is the capillary
      sister_current=exp(-1.0_dp*prop_const(gen+3*ngen,nf)*L_v(gen)*1000.0_dp/2.0_dp)/&
        exp(-1.0_dp*prop_const_cap(gen,nf)*cap_param%L_c*1000.0_dp)
      reflect_coeff=((2*sister_current-1)*tube_admit(gen+3*ngen,nf)+cap_admit(gen,nf)-tube_admit(1+2*ngen,nf))&
         /(tube_admit(1+2*ngen,nf)+tube_admit(gen+3*ngen,nf)+cap_admit(gen,nf))
      cap_eff_admit(gen,nf)=cap_admit(gen,nf)*(1&
              -reflect_coeff*exp(-2.0_dp*prop_const_cap(gen,nf)*cap_param%L_c*1000.0_dp))/&
              (1+reflect_coeff*exp(-2.0_dp*prop_const_cap(gen,nf)*cap_param%L_c*1000.0_dp))
    enddo
  enddo

 !Final generation capillary
   gen=cap_param%num_symm_gen-1
   do nf=1,no_freq
   !two identical sisters
     reflect_coeff=(2*cap_admit(cap_param%num_symm_gen,nf)-tube_admit(gen+3*ngen,nf))&
       /(tube_admit(gen+3*ngen,nf)+2*cap_admit(cap_param%num_symm_gen,nf))
     cap_eff_admit(cap_param%num_symm_gen,nf)=cap_admit(cap_param%num_symm_gen,nf)*(1&
       -reflect_coeff*exp(-2.0_dp*prop_const_cap(cap_param%num_symm_gen,nf)**cap_param%L_c*1000.0_dp))/&
       (1+reflect_coeff*exp(-2.0_dp*prop_const_cap(cap_param%num_symm_gen,nf)*cap_param%L_c*1000.0_dp))
  enddo

  !now calculate effective admittance up the arteriole side of the tree
   do gen=cap_param%num_symm_gen-1,1,-1
     do nf=1,no_freq
   !Second half of ateriole daughter admittance is 2* vessel below it
     if(gen.eq.(cap_param%num_symm_gen-1))then
       daughter_admit=2.0_dp*cap_eff_admit(cap_param%num_symm_gen,nf)
     else
       daughter_admit=2.0_dp*tube_eff_admit((gen+1)+2*ngen,nf)
     endif
     reflect_coeff=(tube_admit(gen+2*ngen,nf)-daughter_admit)/&
              (tube_admit(gen+2*gen,nf)+daughter_admit)
     tube_eff_admit(gen+2*ngen,nf)=tube_admit(gen+2*ngen,nf)*(1&
              -reflect_coeff*exp(-2.0_dp*prop_const(gen+2*ngen,nf)*L_a(gen)*1000.0_dp/2.0_dp))/&
              (1+reflect_coeff*exp(-2.0_dp*prop_const(gen+2*ngen,nf)*L_a(gen)*1000.0_dp/2.0_dp))
      !first half of arteriole, daughter admittance is second half of arteriole plus cap
      daughter_admit=tube_eff_admit(gen+2*ngen,nf)+cap_eff_admit(gen,nf)
      reflect_coeff=(tube_admit(gen,nf)-daughter_admit)/&
              (tube_admit(gen,nf)+daughter_admit)
      tube_eff_admit(gen,nf)=tube_admit(gen,nf)*(1&
              -reflect_coeff*exp(-2.0_dp*prop_const(gen,nf)*L_a(gen)*1000.0_dp/2.0_dp))/&
              (1+reflect_coeff*exp(-2.0_dp*prop_const(gen,nf)*L_a(gen)*1000.0_dp/2.0_dp))

    enddo
   enddo

   do nf=1,no_freq
     admit(nf)=tube_eff_admit(1,nf)!tube_eff_admit(1,nf) !!effective daughter admittance of first arteriole
   enddo

  deallocate(cap_admit)
  deallocate(tube_admit)
  deallocate(cap_eff_admit)
  deallocate(tube_eff_admit)
  deallocate(prop_const)
  deallocate (Pressure, STAT = AllocateStatus)
  deallocate (l_a, STAT = AllocateStatus)
  deallocate (l_v, STAT = AllocateStatus)
  deallocate (rad_a, STAT = AllocateStatus)
  deallocate (rad_v, STAT = AllocateStatus)
  deallocate (Q_sheet, STAT = AllocateStatus)
  deallocate (mu_app, STAT = AllocateStatus)


  call enter_exit(sub_name,2)

end subroutine cap_flow_admit
<<<<<<< HEAD
end module capillaryflow
=======
end module capillaryflow
>>>>>>> 6bd46b33
<|MERGE_RESOLUTION|>--- conflicted
+++ resolved
@@ -21,11 +21,7 @@
 
   !Interfaces
   private
-<<<<<<< HEAD
   public cap_flow_ladder,cap_flow_admit,calc_cap_imped
-=======
-  public cap_flow_ladder,cap_flow_admit
->>>>>>> 6bd46b33
   
 contains
 
@@ -1544,7 +1540,6 @@
           SolutionLast(i)=Solution(i)
       ENDDO
       ErrorEstimate=ErrorEstimate/MatrixSize
-<<<<<<< HEAD
 
   ENDDO
 
@@ -1684,147 +1679,6 @@
        prop_const(gen+ngen,nf)=cmplx(0.0_dp,1.0_dp,8)*omega/(wavespeed)
      enddo
 
-=======
-
-  ENDDO
-
-  Qtot=0
-  Do i=1,cap_param%num_symm_gen
-     Qtot=Qtot+Q_sheet(i)*2.d0**i
-  ENDDO
-
-  deallocate (SparseCol, STAT = AllocateStatus)
-  deallocate (SparseRow, STAT = AllocateStatus)
-  deallocate (SparseRow, STAT = AllocateStatus)
-  deallocate (Solution, STAT = AllocateStatus)
-  deallocate (SolutionLast, STAT = AllocateStatus)
-  deallocate (RHS, STAT = AllocateStatus)
-
-  allocate (cap_admit(ngen,no_freq), STAT = AllocateStatus)
-  if (AllocateStatus /= 0) STOP "*** Not enough memory for cap_admit ***"
-  allocate(tube_admit(4*ngen,no_freq), STAT = AllocateStatus)
-  if (AllocateStatus /= 0) STOP "*** Not enough memory for tube_admit ***"
-  allocate (cap_eff_admit(ngen,no_freq), STAT = AllocateStatus)
-  if (AllocateStatus /= 0) STOP "*** Not enough memory for cap_eff_admit ***"
-  allocate(tube_eff_admit(4*ngen,no_freq), STAT = AllocateStatus)
-  if (AllocateStatus /= 0) STOP "*** Not enough memory for tube_eff_admit ***"
-  allocate(prop_const(4*ngen,no_freq), STAT = AllocateStatus)
-  if (AllocateStatus /= 0) STOP "*** Not enough memory for prop_const ***"
-  allocate(prop_const_cap(ngen,no_freq), STAT = AllocateStatus)
-  if (AllocateStatus /= 0) STOP "*** Not enough memory for prop_const_cap ***"
-
-
-
-  cap_admit=cmplx(0.0_dp,0.0_dp,8) !initialise
-  tube_admit=cmplx(0.0_dp,0.0_dp,8) !initialise
-  cap_eff_admit=cmplx(0.0_dp,0.0_dp,8) !initialise
-  tube_eff_admit=cmplx(0.0_dp,0.0_dp,8) !initialise
-  prop_const=cmplx(0.0_dp,0.0_dp,8) !initialise
-  prop_const_cap=cmplx(0.0_dp,0.0_dp,8) !initialise
-
-
-  radupdate=0.d0
-  do gen=1,cap_param%num_symm_gen-1
-    Q01_mthrees=Qtot/2.0_dp
-!!...    FIRST HALF OF ARTERIOLE
-    if(rad_a(gen).LT.100.d-6) then
-      P_exta=cap_param%Palv ! From Yen Alveolar pressure dominates vessels <200um diam
-    else
-      P_exta=-Ppl
-    endif
-    if ((Pin-P_exta).LE.cap_param%Pub_a_v)THEN
-      radupdate=rad_a(gen)+cap_param%alpha_a*(Pin-P_exta)*&
-         (gen-cap_param%num_symm_gen)/(1.d0-cap_param%num_symm_gen)+alpha_c*(1-gen)*&
-         (Pin-P_exta)/(2.d0-2.d0*cap_param%num_symm_gen)
-    else
-      radupdate=rad_a(gen)+cap_param%alpha_a*cap_param%Pub_a_v*(gen-cap_param%num_symm_gen)&
-        /(1.d0-cap_param%num_symm_gen)+alpha_c*(1-gen)*cap_param%Pub_a_v&
-        /(2.d0-2.d0*cap_param%num_symm_gen)
-    endif
-!!...  Calculate Poiseuille resistance in first half of arteriole - (only
-!!...  half total generation length)
-     R_art1=(8.d0*mu_app(gen)*L_a(gen)/2.d0)/(PI*radupdate**4.d0)
-     Pin=Pin-R_art1*Q01_mthrees
-     do nf=1,no_freq !radius needs to  be multipled by 1000 to go to mm (units of rest of model)
-      !!!ARC TO FIX alpha_a is in m/Pa, need in 1/Pa (just read in from main model?)
-       omega=nf*2*PI*harmonic_scale
-       wolmer=(radupdate*1000.0_dp)*sqrt(omega*fp%blood_density/mu_app(gen))
-       call bessel_complex(wolmer*cmplx(0.0_dp,1.0_dp,8)**(3.0_dp/2.0_dp),bessel0,bessel1)
-       f10=2*bessel1/(wolmer*cmplx(0.0_dp,1.0_dp,8)**(3.0_dp/2.0_dp)*bessel0)
-       wavespeed=sqrt(1.0_dp/(2*fp%blood_density*(elast_param%elasticity_parameters(1))))*sqrt(1-f10)!alpha in the sense of this model is 1/Pa so has to be dovided by radius
-       tube_admit(gen,nf)=PI*(radupdate*1000.0_dp)**2/(fp%blood_density*wavespeed/sqrt(1-f10))*sqrt(1-f10)
-       prop_const(gen,nf)=cmplx(0.0_dp,1.0_dp,8)*omega/(wavespeed)
-     enddo
-!!...    FIRST HALF OF VENULE
-!!...    Update radius of venule based on outlet pressure
-     if(rad_v(gen).LT.100.d-6) THEN
-       P_extv=cap_param%Palv ! From Yen Alveolar pressure dominates vessels <200um diam
-     else
-       P_extv=-Ppl
-     endif
-     if((Pout-P_extv).LE.cap_param%Pub_a_v)THEN
-       radupdate=rad_v(gen)+cap_param%alpha_v*(Pout-P_extv)*&
-         (gen-cap_param%num_symm_gen)/(1.d0-cap_param%num_symm_gen)+alpha_c*(1-gen)*&
-         (Pout-P_extv)/(2.d0-2.d0*cap_param%num_symm_gen)
-     else
-       radupdate=rad_v(gen)+cap_param%alpha_v*cap_param%Pub_a_v*(gen-cap_param%num_symm_gen)&
-         /(1.d0-cap_param%num_symm_gen)+alpha_c*(1-gen)*cap_param%Pub_a_v&
-         /(2.d0-2.d0*cap_param%num_symm_gen)
-     endif
-!!...   Calculate Poiseuille resistance in first half of venule
-     R_ven1=(8.0_dp*mu_app(gen)*L_v(gen)/2.0_dp)/(pi*radupdate**4.0_dp)
-     Pout=Pout+R_ven1*Q01_mthrees
-     do nf=1,no_freq !radius needs to  be multipled by 1000 to go to mm (units of rest of model)
-       omega=nf*2*PI*harmonic_scale
-       wolmer=(radupdate*1000.0_dp)*sqrt(omega*fp%blood_density/mu_app(gen))
-       call bessel_complex(wolmer*cmplx(0.0_dp,1.0_dp,8)**(3.0_dp/2.0_dp),bessel0,bessel1)
-       f10=2*bessel1/(wolmer*cmplx(0.0_dp,1.0_dp,8)**(3.0_dp/2.0_dp)*bessel0)
-       wavespeed=sqrt(1.0_dp/(2*fp%blood_density*elast_param%elasticity_parameters(1)))*sqrt(1-f10) !mm/s
-       tube_admit(gen+2*ngen,nf)=PI*(radupdate*1000.0_dp)**2/(fp%blood_density*wavespeed/sqrt(1-f10))*sqrt(1-f10)!mm3/Pa.s
-       prop_const(gen+2*ngen,nf)=cmplx(0.0_dp,1.0_dp,8)*omega/(wavespeed)!1/mm
-     enddo
-
-!!...   CAPILLARY ELEMENT (arteriole + venule + capillary)
-     Q01_mthrees=Q01_mthrees-Q_sheet(gen)
-     Hart=cap_param%H0+alpha_c*(Pressure(4*gen-3)-cap_param%Palv)
-     Hven=cap_param%H0+alpha_c*(Pressure(4*gen-1)-cap_param%Palv)
-     do nf=1,no_freq
-      omega=nf*2*PI*harmonic_scale
-     Gamma_sheet=sqrt(omega*Hart**3*cap_param%L_c**2*alpha_c/&
-        (cap_param%mu_c*cap_param%K_cap*cap_param%F_cap))*&
-        sqrt(cmplx(0.0_dp,1.0_dp,8))*1000.0_dp**3 !mm3/Pa.s
-       cap_admit(gen,nf)=Gamma_sheet
-          prop_const_cap(gen,nf)=sqrt(cmplx(0.0_dp,1.0_dp,8)*&
-            cap_param%mu_c*cap_param%K_cap*cap_param%F_cap*omega*alpha_c/(Hart**3))/1000.0_dp!1/mm
-     enddo
-     !...   SECOND HALF OF ARTERIOLE
-!...    Update radius of arteriole based on inlet pressure
-     if(Pin-P_exta.LE.cap_param%Pub_a_v)THEN
-       radupdate=rad_a(gen)+cap_param%alpha_a*(Pin-P_exta)*&
-         (gen-cap_param%num_symm_gen)/(1.d0-cap_param%num_symm_gen)+alpha_c*(1-gen)*&
-         (Pin-P_exta)/(2.d0-2.d0*cap_param%num_symm_gen)
-     else
-       radupdate=rad_a(gen)+cap_param%alpha_a*cap_param%Pub_a_v*(gen-cap_param%num_symm_gen)&
-         /(1.d0-cap_param%num_symm_gen)+alpha_c*(1-gen)*cap_param%Pub_a_v&
-         /(2.d0-2.d0*cap_param%num_symm_gen)
-     endif
-
-       !...  Calculate Poiseuille resistance in second half of arteriole - (only
-       !...   half total generation length)
-      R_art2=(8*mu_app(gen)*L_a(gen)/2.d0)/(pi*radupdate**4.d0)
-      Pin=Pin-R_art2*Q01_mthrees
-
-     do nf=1,no_freq !radius needs to  be multipled by 1000 to go to mm (units of rest of model)
-       omega=nf*2*PI*harmonic_scale
-       wolmer=(radupdate*1000.0_dp)*sqrt(omega*fp%blood_density/mu_app(gen))
-       call bessel_complex(wolmer*cmplx(0.0_dp,1.0_dp,8)**(3.0_dp/2.0_dp),bessel0,bessel1)
-       f10=2*bessel1/(wolmer*cmplx(0.0_dp,1.0_dp,8)**(3.0_dp/2.0_dp)*bessel0)
-       wavespeed=sqrt(1.0_dp/(2*fp%blood_density*elast_param%elasticity_parameters(1)))*sqrt(1-f10)
-       tube_admit(gen+ngen,nf)=PI*(radupdate*1000.0_dp)**2/(fp%blood_density*wavespeed/sqrt(1-f10))*sqrt(1-f10)
-       prop_const(gen+ngen,nf)=cmplx(0.0_dp,1.0_dp,8)*omega/(wavespeed)
-     enddo
-
->>>>>>> 6bd46b33
 !   SECOND HALF OF VENULE
 !...    Update radius - linear with pressure or constant at high pressure
      if (Pout-P_extv.LE.cap_param%Pub_a_v)THEN
@@ -1976,8 +1830,4 @@
   call enter_exit(sub_name,2)
 
 end subroutine cap_flow_admit
-<<<<<<< HEAD
-end module capillaryflow
-=======
-end module capillaryflow
->>>>>>> 6bd46b33
+end module capillaryflow