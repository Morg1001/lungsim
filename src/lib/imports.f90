module imports
!*Brief Description:* This module contains all the subroutines required to
!import fields, previous model results, etc.
!*LICENSE:*
!
!
!
!*Full Description:*
!
!
  implicit none

  !Module parameters

  !Module types

  !Module variables

  !Interfaces
  private 
  public import_ventilation
  public import_perfusion

contains
!
!##############################################################################
!
!>*import_ventilation:* This subroutine reads in the results of a ventilation model that
! has been saved in an exelem format as a single flow field (elements listed with
! ventilation as field values).
 subroutine import_ventilation(FLOWFILE)
 !DEC$ ATTRIBUTES DLLEXPORT,ALIAS:"SO_IMPORT_VENTILATION" :: IMPORT_VENTILATION
   use arrays,only: dp,elem_field,num_elems,num_units,units,unit_field,zero_tol,elem_cnct
   use geometry,only: get_final_real
   use indices
   use ventilation,only: sum_elem_field_from_periphery
   use other_consts, only: MAX_FILENAME_LEN, MAX_STRING_LEN
   use diagnostics, only: enter_exit

   character(len=MAX_FILENAME_LEN),intent(in) :: FLOWFILE
   !local variables
   integer :: ierror,ne,nunit
   character(LEN=132) :: ctemp1,exfile
   real(dp) :: flow,flow_unit,maxflow

   character(len=60) :: sub_name

   sub_name = 'import_ventilation'
   call enter_exit(sub_name,1)

   print *, 'Reading in ventilation results'
   call import_exelemfield(FLOWFILE,ne_Vdot)
   do nunit = 1,num_units
     ne = units(nunit)
     if(elem_field(ne_Vdot,ne).lt.0.0_dp) elem_field(ne_Vdot,ne) = zero_tol
     unit_field(nu_Vdot0,nunit) = elem_field(ne_Vdot,ne)
   enddo

!!! sum the fields up the tree
   call sum_elem_field_from_periphery(ne_Vdot) !sum the air flows recursively UP the tree
   maxflow = elem_field(ne_Vdot,1)


   call enter_exit(sub_name,2)
 end subroutine import_ventilation

!
!###########################################################################################
!
!>*import_perfusion:* This subroutine reads in the results of a ventilation model that
! has been saved in an exelem format as a single flow field (elements listed with
! ventilation as field values).
 subroutine import_perfusion(FLOWFILE)
 !DEC$ ATTRIBUTES DLLEXPORT,ALIAS:"SO_IMPORT_PERFUSION" :: IMPORT_PERFUSION
   use arrays,only: dp,elem_field,num_elems,num_units,units,unit_field,zero_tol,elem_cnct
   use geometry,only: get_final_real
   use indices
   use ventilation,only: sum_elem_field_from_periphery
   use other_consts, only: MAX_FILENAME_LEN, MAX_STRING_LEN
   use diagnostics, only: enter_exit

   character(len=MAX_FILENAME_LEN),intent(in) :: FLOWFILE
   !local variables
   integer :: ierror,ne,nunit
   character(LEN=132) :: ctemp1,exfile
   real(dp) :: flow,flow_unit,maxflow

   character(len=60) :: sub_name

   sub_name = 'import_perfusion'
   call enter_exit(sub_name,1)

   print *, 'Reading in perfusion results'
   call import_exelemfield(FLOWFILE,ne_Qdot)
   do nunit = 1,num_units
     ne = units(nunit)
     if(elem_field(ne_Qdot,ne).lt.0.0_dp) elem_field(ne_Qdot,ne) = zero_tol
     unit_field(nu_perf,nunit) = elem_field(ne_Qdot,ne)
   enddo

!!! sum the fields up the tree
   call sum_elem_field_from_periphery(ne_Qdot) !sum the air flows recursively UP the tree
   maxflow = elem_field(ne_Qdot,1)

   call enter_exit(sub_name,2)
 end subroutine import_perfusion

!
!##############################################################################
!
!>*import_exelemfield:* This subroutine reads in the content of an exelem field file (1 field)
 subroutine import_exelemfield(FLOWFILE,field_no)
<<<<<<< HEAD
 !DEC$ ATTRIBUTES DLLEXPORT,ALIAS:"SO_IMPORT_VENTILATION" :: IMPORT_VENTILATION
=======
 !DEC$ ATTRIBUTES DLLEXPORT,ALIAS:"SO_IMPORT_EXELEMFIELD" :: IMPORT_EXELEMFIELD
>>>>>>> 4be766a4
   use arrays,only: dp,elem_field,num_elems,num_units,units,unit_field,zero_tol,elem_cnct
   use geometry,only: get_final_real
   use indices
   use other_consts, only: MAX_FILENAME_LEN, MAX_STRING_LEN
   use diagnostics, only: enter_exit

   character(len=MAX_FILENAME_LEN),intent(in) :: FLOWFILE
   integer, intent(in) :: field_no
   !local variables
   integer :: ierror,ne,nunit
   character(LEN=132) :: ctemp1,exfile
   real(dp) :: flow,flow_unit,maxflow

   character(len=60) :: sub_name

   sub_name = 'import_exelemfield'
   call enter_exit(sub_name,1)

   open(10, file=FLOWFILE, status='old')
   ne = 0
   read_elem_flow : do !define a do loop name
     !.......read element flow
     read(unit=10, fmt="(a)", iostat=ierror) ctemp1
     if(index(ctemp1, "Values:")> 0) then
       ne = ne+1
       read(unit=10, fmt="(a)", iostat=ierror) ctemp1
       call get_final_real(ctemp1,flow)
       if(flow.lt.0.0_dp) flow = zero_tol
         elem_field(field_no,ne) = flow! read it in
       end if
       if(ne.ge.num_elems) exit read_elem_flow
     end do read_elem_flow

   close(10)

    call enter_exit(sub_name,2)
 end subroutine import_exelemfield

end module imports<|MERGE_RESOLUTION|>--- conflicted
+++ resolved
@@ -110,11 +110,7 @@
 !
 !>*import_exelemfield:* This subroutine reads in the content of an exelem field file (1 field)
  subroutine import_exelemfield(FLOWFILE,field_no)
-<<<<<<< HEAD
- !DEC$ ATTRIBUTES DLLEXPORT,ALIAS:"SO_IMPORT_VENTILATION" :: IMPORT_VENTILATION
-=======
  !DEC$ ATTRIBUTES DLLEXPORT,ALIAS:"SO_IMPORT_EXELEMFIELD" :: IMPORT_EXELEMFIELD
->>>>>>> 4be766a4
    use arrays,only: dp,elem_field,num_elems,num_units,units,unit_field,zero_tol,elem_cnct
    use geometry,only: get_final_real
    use indices
