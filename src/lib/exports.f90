--- conflicted
+++ resolved
@@ -29,11 +29,8 @@
        export_terminal_solution, &
        export_terminal_perfusion,&
        export_terminal_ssgexch, &
-<<<<<<< HEAD
        export_triangle_elements, &
        export_triangle_nodes, &
-=======
->>>>>>> 8e4b77ff
        export_1d_elem_field, &
        export_data_geometry
 
