--- conflicted
+++ resolved
@@ -214,105 +214,8 @@
        scale_factors_2d = 1.0_dp
        
     case('arcl')
-<<<<<<< HEAD
 
        call calc_arclengths
-=======
-       do no_nl=1,num_lines_2d !loop over global lines
-          nl=lines_2d(no_nl)
-          ni = nodes_in_line(1,0,nl)
-          do n = 1,2                  !for each node on the line
-             np = nodes_in_line(n+1,1,nl)       !np1,np2
-             do nj = 1,3
-                nv = line_versn_2d(N,nj,nl)
-                XN_LOCAL(1,nj,n) = node_xyz_2d(1,nv,nj,np)
-                ne = lines_in_elem(1,nl)
-                ni2 = 1+MOD(ni,2)
-                nn = 1
-                FOUND =.FALSE.
-                do WHILE((nn.LE.4).AND.(.NOT.FOUND))
-                   if(np.EQ.elem_nodes_2d(nn,ne))then
-                      FOUND=.TRUE.
-                   else
-                      nn=nn+1
-                   endif
-                enddo
-                do nk=2,4           !dxi1, dxi2, d2xi1xi2
-                   if(IDO(nk,ni).EQ.2.AND.IDO(nk,ni2).EQ.1) then
-                      XN_LOCAL(2,nj,n) = node_xyz_2d(nk,nv,nj,np)
-                   endif
-                enddo !nk
-             enddo !nj
-          enddo !n
-          
-          SUM2=0.0_dp
-          do ng=1,NGA
-             XI=XIGG(IG(NGA)+ng)
-             W=WG_LOCAL(IG(NGA)+ng)
-             do nj=1,3
-                do k=1,2
-                   XA_LOCAL(k,nj)=PL1(1,k,XI)*XN_LOCAL(1,nj,1) &
-                        +PL1(2,k,XI)*XN_LOCAL(1,nj,2)
-                enddo
-             enddo
-             
-             SUM1=XA_LOCAL(2,1)**2.0_dp+XA_LOCAL(2,2)**2.0_dp+XA_LOCAL(2,3)**2.0_dp
-             SUM2=SUM2+W*sqrt(SUM1)
-          enddo !ng
-          
-          arclength(1:3,nl)=SUM2
-          
-          it=0
-          iterative_loop : do
-             it=it+1
-             IT_count=it
-             SUM3=0.0_dp
-             SUM4=0.0_dp
-             do ng=1,NGA
-                XI=XIGG(IG(NGA)+ng)
-                W=WG_LOCAL(IG(NGA)+ng)
-                do nj=1,3
-                   do k=1,2
-                      XA_LOCAL(k,nj)=0.0_dp
-                      do n=1,2
-                         XA_LOCAL(k,nj)=XA_LOCAL(k,nj)+ &
-                              PH3(n,1,k,XI)*XN_LOCAL(1,nj,n) &
-                              +PH3(n,2,k,XI)*XN_LOCAL(2,nj,n)*arclength(n,nl)
-                      enddo
-                   enddo
-                   XA_LOCAL(3,nj)=0.0_dp
-                   do n=1,2
-                      XA_LOCAL(3,nj)=XA_LOCAL(3,nj)+ &
-                           PH3(n,2,2,XI)*XN_LOCAL(2,nj,n)
-                   enddo
-                   XA_LOCAL(4,nj)=0.0_dp
-                   do n=1,2
-                      XA_LOCAL(4,nj)=XA_LOCAL(4,nj)+ &
-                           PH3(n,2,1,XI)*XN_LOCAL(2,nj,n)
-                   enddo
-                enddo
-                SUM1=XA_LOCAL(2,1)**2.0_dp+XA_LOCAL(2,2)**2.0_dp+XA_LOCAL(2,3)**2.0_dp
-                SUM2=0.0_dp
-                do nj=1,3
-                   SUM2=SUM2+XA_LOCAL(2,nj)*XA_LOCAL(3,nj)
-                enddo                  !nj
-                SUM3=SUM3+W*DSQRT(SUM1)
-                if(SUM1.GT.1.0e-6_dp) SUM4=SUM4+W*SUM2/sqrt(SUM1)
-             enddo                     !ng
-             DA=-(arclength(3,nl)-SUM3)/(1.0_dp-SUM4)
-             if(DABS(DA).GT.1.0e+6_dp) then
-                arclength(3,nl)=1.0_dp
-                exit iterative_loop
-             endif
-             
-             arclength(3,nl) = arclength(3,nl)+DA      !is new arclength
-             arclength(1:2,nl) = arclength(3,nl)
-             
-             if(it.eq.ITMAX) exit iterative_loop
-             
-          enddo iterative_loop      !iteration
-       enddo !loop over lines
->>>>>>> 39065f6a
        
        ! calculate scale factors using the line derivatives 
        scale_factors_2d = 1.0_dp !initialise
